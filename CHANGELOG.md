--- conflicted
+++ resolved
@@ -35,9 +35,6 @@
   * update `cryptography` requirement to 2.3
 
 ### Added
-<<<<<<< HEAD
-  * greedy search with exclude filtering on peer finder calls to iterative find value
-=======
   * `skipped_components` list to the response from `status`
   * component statuses (`blockchain_headers`, `dht`, `wallet`, `blob_manager` `hash_announcer`, and `file_manager`) to the response to `status`
   * `skipped_components` config setting, accepts a list of names of components to not run
@@ -48,8 +45,7 @@
   * additional information to the balance error message when editing a claim (https://github.com/lbryio/lbry/pull/1309)
   * `address` and `port` arguments to `peer_ping` (https://github.com/lbryio/lbry/issues/1313)
   * ability to download from HTTP mirrors by setting `download_mirrors`
->>>>>>> 6eaf1ac2
-  *
+  * ability to filter peers from an iterative find value operation (finding peers for a blob). This is used to filter peers we've already found for a blob when accumulating the list of peers.
 
 ### Removed
   * `session_status` argument and response field from `status`
