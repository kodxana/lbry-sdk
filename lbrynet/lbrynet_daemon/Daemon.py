import binascii
import logging.handlers
import mimetypes
import os
import platform
import random
import re
import socket
import string
import subprocess
import sys
import base58
import requests
import simplejson as json

from urllib2 import urlopen
from appdirs import user_data_dir
from datetime import datetime
from decimal import Decimal
from twisted.web import server
from twisted.internet import defer, threads, error, reactor, task
from twisted.internet.task import LoopingCall
from txjsonrpc import jsonrpclib
<<<<<<< HEAD
=======
from txjsonrpc.web import jsonrpc
from txjsonrpc.web.jsonrpc import Handler
from jsonschema import ValidationError
>>>>>>> 5f129faf

from lbrynet import __version__ as lbrynet_version
from lbryum.version import LBRYUM_VERSION as lbryum_version
from lbrynet import analytics
from lbrynet.core.server.BlobRequestHandler import BlobRequestHandlerFactory
from lbrynet.core.server.ServerProtocol import ServerProtocolFactory
from lbrynet.core.Error import UnknownNameError, InsufficientFundsError, InvalidNameError
from lbrynet.lbryfile.StreamDescriptor import EncryptedFileStreamType
from lbrynet.lbryfile.client.EncryptedFileDownloader import EncryptedFileSaverFactory, EncryptedFileOpenerFactory
from lbrynet.lbryfile.client.EncryptedFileOptions import add_lbry_file_to_sd_identifier
from lbrynet.lbrynet_daemon.UIManager import UIManager
from lbrynet.lbrynet_daemon.Downloader import GetStream
from lbrynet.lbrynet_daemon.Publisher import Publisher
from lbrynet.lbrynet_daemon.ExchangeRateManager import ExchangeRateManager
from lbrynet.lbrynet_daemon.Lighthouse import LighthouseClient
from lbrynet.lbrynet_daemon.auth.server import AuthJSONRPCServer
from lbrynet.metadata.Metadata import Metadata, verify_name_characters
from lbrynet.core import log_support
from lbrynet.core import utils
from lbrynet.core.utils import generate_id
from lbrynet.lbrynet_console.Settings import Settings
from lbrynet.conf import MIN_BLOB_DATA_PAYMENT_RATE, DEFAULT_MAX_SEARCH_RESULTS, \
                         KNOWN_DHT_NODES, DEFAULT_MAX_KEY_FEE, DEFAULT_WALLET, \
                         DEFAULT_SEARCH_TIMEOUT, DEFAULT_CACHE_TIME, DEFAULT_UI_BRANCH, \
                         LOG_POST_URL, LOG_FILE_NAME, REFLECTOR_SERVERS
from lbrynet.conf import DEFAULT_SD_DOWNLOAD_TIMEOUT
from lbrynet.conf import DEFAULT_TIMEOUT
from lbrynet import conf
from lbrynet.core.StreamDescriptor import StreamDescriptorIdentifier, download_sd_blob, BlobStreamDescriptorReader
from lbrynet.core.Session import Session
from lbrynet.core.PTCWallet import PTCWallet
from lbrynet.core.Wallet import LBRYcrdWallet, LBRYumWallet
from lbrynet.lbryfilemanager.EncryptedFileManager import EncryptedFileManager
from lbrynet.lbryfile.EncryptedFileMetadataManager import DBEncryptedFileMetadataManager, TempEncryptedFileMetadataManager
from lbrynet import reflector


# TODO: this code snippet is everywhere. Make it go away
if sys.platform != "darwin":
    log_dir = os.path.join(os.path.expanduser("~"), ".lbrynet")
else:
    log_dir = user_data_dir("LBRY")

if not os.path.isdir(log_dir):
    os.mkdir(log_dir)

lbrynet_log = os.path.join(log_dir, LOG_FILE_NAME)

log = logging.getLogger(__name__)

if os.path.isfile(lbrynet_log):
    with open(lbrynet_log, 'r') as f:
        PREVIOUS_NET_LOG = len(f.read())
else:
    PREVIOUS_NET_LOG = 0

INITIALIZING_CODE = 'initializing'
LOADING_DB_CODE = 'loading_db'
LOADING_WALLET_CODE = 'loading_wallet'
LOADING_FILE_MANAGER_CODE = 'loading_file_manager'
LOADING_SERVER_CODE = 'loading_server'
STARTED_CODE = 'started'
WAITING_FOR_FIRST_RUN_CREDITS = 'waiting_for_credits'
STARTUP_STAGES = [
                    (INITIALIZING_CODE, 'Initializing...'),
                    (LOADING_DB_CODE, 'Loading databases...'),
                    (LOADING_WALLET_CODE, 'Catching up with the blockchain... %s'),
                    (LOADING_FILE_MANAGER_CODE, 'Setting up file manager'),
                    (LOADING_SERVER_CODE, 'Starting lbrynet'),
                    (STARTED_CODE, 'Started lbrynet'),
                    (WAITING_FOR_FIRST_RUN_CREDITS, 'Waiting for first run credits...')
                  ]

DOWNLOAD_METADATA_CODE = 'downloading_metadata'
DOWNLOAD_TIMEOUT_CODE = 'timeout'
DOWNLOAD_RUNNING_CODE = 'running'
DOWNLOAD_STOPPED_CODE = 'stopped'
STREAM_STAGES = [
                    (INITIALIZING_CODE, 'Initializing...'),
                    (DOWNLOAD_METADATA_CODE, 'Downloading metadata'),
                    (DOWNLOAD_RUNNING_CODE, 'Started %s, got %s/%s blobs, stream status: %s'),
                    (DOWNLOAD_STOPPED_CODE, 'Paused stream'),
                    (DOWNLOAD_TIMEOUT_CODE, 'Stream timed out')
                ]

CONNECT_CODE_VERSION_CHECK = 'version_check'
CONNECT_CODE_NETWORK = 'network_connection'
CONNECT_CODE_WALLET = 'wallet_catchup_lag'
CONNECTION_PROBLEM_CODES = [
        (CONNECT_CODE_VERSION_CHECK, "There was a problem checking for updates on github"),
        (CONNECT_CODE_NETWORK, "Your internet connection appears to have been interrupted"),
        (CONNECT_CODE_WALLET, "Synchronization with the blockchain is lagging... if this continues try restarting LBRY")
        ]

BAD_REQUEST = 400
NOT_FOUND = 404
OK_CODE = 200

# TODO alert if your copy of a lbry file is out of date with the name record

REMOTE_SERVER = "www.google.com"


class Parameters(object):
    def __init__(self, **kwargs):
        self.__dict__.update(kwargs)


class Daemon(AuthJSONRPCServer):
    """
    LBRYnet daemon, a jsonrpc interface to lbry functions
    """

    def __init__(self, root, wallet_type=None):
        AuthJSONRPCServer.__init__(self)
        self.allowed_during_startup = ['is_running', 'is_first_run',
                                       'get_time_behind_blockchain', 'stop',
                                       'daemon_status', 'get_start_notice',
                                       'version', 'get_search_servers']
        reactor.addSystemEventTrigger('before', 'shutdown', self._shutdown)

        self.startup_status = STARTUP_STAGES[0]
        self.startup_message = None
        self.announced_startup = False
        self.connected_to_internet = True
        self.connection_problem = None
        self.query_handlers = {}
        self.git_lbrynet_version = None
        self.git_lbryum_version = None
        self.ui_version = None
        self.ip = None
        # TODO: this is confusing to set here, and then to be reset below.
        self.wallet_type = wallet_type
        self.first_run = None
        self.log_file = lbrynet_log
        self.current_db_revision = 1
        self.run_server = True
        self.session = None
        self.exchange_rate_manager = ExchangeRateManager()
        self.lighthouse_client = LighthouseClient()
        self.waiting_on = {}
        self.streams = {}
        self.pending_claims = {}
        self.known_dht_nodes = KNOWN_DHT_NODES
        self.first_run_after_update = False
        self.uploaded_temp_files = []
        self._session_id = base58.b58encode(generate_id())

        if os.name == "nt":
            from lbrynet.winhelpers.knownpaths import get_path, FOLDERID, UserHandle
            default_download_directory = get_path(FOLDERID.Downloads, UserHandle.current)
            self.db_dir = os.path.join(get_path(FOLDERID.RoamingAppData, UserHandle.current), "lbrynet")
            try:
                os.makedirs(self.db_dir)
            except OSError:
                if not os.path.isdir(self.db_dir):
                    raise
        elif sys.platform == "darwin":
            default_download_directory = os.path.join(os.path.expanduser("~"), 'Downloads')
            self.db_dir = user_data_dir("LBRY")
        else:
            default_download_directory = os.path.join(os.path.expanduser("~"), 'Downloads')
            self.db_dir = os.path.join(os.path.expanduser("~"), ".lbrynet")
            try:
                if not os.path.isdir(default_download_directory):
                    os.mkdir(default_download_directory)
            except:
                log.info("Couldn't make download directory, using home")
                default_download_directory = os.path.expanduser("~")

        old_conf_path = os.path.join(self.db_dir, 'daemon_settings.json')
        self.daemon_conf = os.path.join(self.db_dir, 'daemon_settings.yml')

        if os.path.isfile(old_conf_path):
            log.info("Migrating .json config file to .yml")
            tmp_settings = utils.load_settings(old_conf_path)
            utils.save_settings(self.daemon_conf, tmp_settings)
            try:
                os.remove(old_conf_path)
                log.info("Cleaned up old config file")
            except:
                log.warning("Failed to remove old config file")

        self.default_settings = {
            'run_on_startup': False,
            'data_rate': MIN_BLOB_DATA_PAYMENT_RATE,
            'max_key_fee': DEFAULT_MAX_KEY_FEE,
            'download_directory': default_download_directory,
            'max_upload': 0.0,
            'max_download': 0.0,
            'upload_log': True,
            'search_timeout': DEFAULT_SEARCH_TIMEOUT,
            'download_timeout': DEFAULT_TIMEOUT,
            'max_search_results': DEFAULT_MAX_SEARCH_RESULTS,
            'wallet_type': DEFAULT_WALLET,
            'delete_blobs_on_remove': True,
            'peer_port': 3333,
            'dht_node_port': 4444,
            'reflector_port': 5566,
            'use_upnp': True,
            'start_lbrycrdd': True,
            'requested_first_run_credits': False,
            'run_reflector_server': False,
            'cache_time': DEFAULT_CACHE_TIME,
            'startup_scripts': [],
            'last_version': {'lbrynet': lbrynet_version, 'lbryum': lbryum_version}
        }

        if os.path.isfile(self.daemon_conf):
            loaded_settings = utils.load_settings(self.daemon_conf)
            missing_settings = {}
            removed_settings = {}
            for k in self.default_settings.keys():
                if k not in loaded_settings.keys():
                    missing_settings[k] = self.default_settings[k]
            for k in loaded_settings.keys():
                if not k in self.default_settings.keys():
                    log.info("Removing unused setting: " + k + " with value: " + str(loaded_settings[k]))
                    removed_settings[k] = loaded_settings[k]
                    del loaded_settings[k]
            for k in missing_settings.keys():
                log.info("Adding missing setting: " + k + " with default value: " + str(missing_settings[k]))
                loaded_settings[k] = missing_settings[k]
            if loaded_settings['wallet_type'] != self.wallet_type and self.wallet_type:
                loaded_settings['wallet_type'] = self.wallet_type

            if missing_settings or removed_settings:
                log.info("Updated and loaded lbrynet-daemon configuration")
            else:
                log.info("Loaded lbrynet-daemon configuration")
            self.session_settings = loaded_settings
        else:
            missing_settings = self.default_settings
            log.info("Writing default settings : " + json.dumps(self.default_settings) + " --> " + str(self.daemon_conf))
            self.session_settings = self.default_settings

        if 'last_version' in missing_settings.keys():
            self.session_settings['last_version'] = None

        if self.session_settings['last_version'] != self.default_settings['last_version']:
            self.session_settings['last_version'] = self.default_settings['last_version']
            self.first_run_after_update = True
            log.info("First run after update")
            log.info("lbrynet %s --> %s" % (self.session_settings['last_version']['lbrynet'], self.default_settings['last_version']['lbrynet']))
            log.info("lbryum %s --> %s" % (self.session_settings['last_version']['lbryum'], self.default_settings['last_version']['lbryum']))
            if "0.4.5" == self.default_settings['last_version']['lbrynet']:
                log.info("Lowering name cache time")
                self.session_settings['cache_time'] = DEFAULT_CACHE_TIME

        utils.save_settings(self.daemon_conf, self.session_settings)

        self.run_on_startup = self.session_settings['run_on_startup']
        self.data_rate = self.session_settings['data_rate']
        self.max_key_fee = self.session_settings['max_key_fee']
        self.download_directory = self.session_settings['download_directory']
        self.max_upload = self.session_settings['max_upload']
        self.max_download = self.session_settings['max_download']
        self.upload_log = self.session_settings['upload_log']
        self.search_timeout = self.session_settings['search_timeout']
        self.download_timeout = self.session_settings['download_timeout']
        self.max_search_results = self.session_settings['max_search_results']
        self.run_reflector_server = self.session_settings['run_reflector_server']
        ####
        #
        # Ignore the saved wallet type. Some users will have their wallet type
        # saved as lbrycrd and we want wallets to be lbryum unless explicitly
        # set on the command line to be lbrycrd.
        #
        # if self.session_settings['wallet_type'] in WALLET_TYPES and not wallet_type:
        #     self.wallet_type = self.session_settings['wallet_type']
        #     log.info("Using wallet type %s from config" % self.wallet_type)
        # else:
        #     self.wallet_type = wallet_type
        #     self.session_settings['wallet_type'] = wallet_type
        #     log.info("Using wallet type %s specified from command line" % self.wallet_type)
        #
        # Instead, if wallet is not set on the command line, default to the default wallet
        #
        if wallet_type:
            log.info("Using wallet type %s specified from command line", wallet_type)
            self.wallet_type = wallet_type
        else:
            log.info("Using the default wallet type %s", DEFAULT_WALLET)
            self.wallet_type = DEFAULT_WALLET
        if self.wallet_type not in conf.WALLET_TYPES:
            raise ValueError('Wallet Type {} is not valid'.format(wallet_type))
        #
        ####
        self.delete_blobs_on_remove = self.session_settings['delete_blobs_on_remove']
        self.peer_port = self.session_settings['peer_port']
        self.reflector_port = self.session_settings['reflector_port']
        self.dht_node_port = self.session_settings['dht_node_port']
        self.use_upnp = self.session_settings['use_upnp']
        self.start_lbrycrdd = self.session_settings['start_lbrycrdd']
        self.requested_first_run_credits = self.session_settings['requested_first_run_credits']
        self.cache_time = self.session_settings['cache_time']
        self.startup_scripts = self.session_settings['startup_scripts']

        if os.path.isfile(os.path.join(self.db_dir, "stream_info_cache.json")):
            f = open(os.path.join(self.db_dir, "stream_info_cache.json"), "r")
            self.name_cache = json.loads(f.read())
            f.close()
            log.info("Loaded claim info cache")
        else:
            self.name_cache = {}

        self.set_wallet_attributes()

        if os.name != 'nt':
            # TODO: are we still using this?
            lbrycrdd_path_conf = os.path.join(os.path.expanduser("~"), ".lbrycrddpath.conf")
            if not os.path.isfile(lbrycrdd_path_conf):
                f = open(lbrycrdd_path_conf, "w")
                f.write(str(self.lbrycrdd_path))
                f.close()

        self.created_data_dir = False
        if not os.path.exists(self.db_dir):
            os.mkdir(self.db_dir)
            self.created_data_dir = True

        self.blobfile_dir = os.path.join(self.db_dir, "blobfiles")
        self.wallet_user = None
        self.wallet_password = None

        self.internet_connection_checker = LoopingCall(self._check_network_connection)
        self.version_checker = LoopingCall(self._check_remote_versions)
        self.connection_problem_checker = LoopingCall(self._check_connection_problems)
        self.pending_claim_checker = LoopingCall(self._check_pending_claims)
        self.send_heartbeat = LoopingCall(self._send_heartbeat)
        # self.lbrynet_connection_checker = LoopingCall(self._check_lbrynet_connection)

        self.sd_identifier = StreamDescriptorIdentifier()
        self.stream_info_manager = TempEncryptedFileMetadataManager()
        self.settings = Settings(self.db_dir)
        self.lbry_ui_manager = UIManager(root)
        self.blob_request_payment_rate_manager = None
        self.lbry_file_metadata_manager = None
        self.lbry_file_manager = None

        if self.wallet_type == "lbrycrd":
            if os.path.isfile(self.lbrycrd_conf):
                log.info("Using lbrycrd.conf found at " + self.lbrycrd_conf)
            else:
                log.info("No lbrycrd.conf found at " + self.lbrycrd_conf + ". Generating now...")
                password = "".join(random.SystemRandom().choice(string.ascii_letters + string.digits + "_") for i in range(20))
                with open(self.lbrycrd_conf, 'w') as f:
                    f.write("rpcuser=rpcuser\n")
                    f.write("rpcpassword=" + password)
                log.info("Done writing lbrycrd.conf")

<<<<<<< HEAD
    @AuthJSONRPCServer.subhandler
    def _exclude_lbrycrd_only_commands_from_lbryum_session(self, request):
=======
    def set_wallet_attributes(self):
        self.wallet_dir = None
        if self.wallet_type != "lbrycrd":
            return
        if os.name == "nt":
            from lbrynet.winhelpers.knownpaths import get_path, FOLDERID, UserHandle
            self.lbrycrdd_path = "lbrycrdd.exe"
            user_app_dir = get_path(FOLDERID.RoamingAppData, UserHandle.current)
            self.wallet_dir = os.path.join(user_app_dir, "lbrycrd")
        elif sys.platform == "darwin":
            self.lbrycrdd_path = get_darwin_lbrycrdd_path()
            self.wallet_dir = user_data_dir("lbrycrd")
        else:
            self.lbrycrdd_path = "lbrycrdd"
            self.wallet_dir = os.path.join(os.path.expanduser("~"), ".lbrycrd")
        self.lbrycrd_conf = os.path.join(self.wallet_dir, "lbrycrd.conf")
        self.wallet_conf = os.path.join(self.wallet_dir, "lbrycrd.conf")

    def _responseFailed(self, err, call):
        log.debug(err.getTraceback())

    def render(self, request):
        origin = request.getHeader("Origin")
        referer = request.getHeader("Referer")

        if origin not in [None, 'http://localhost:5279']:
            log.warning("Attempted api call from %s", origin)
            return server.failure

        if referer is not None and not referer.startswith('http://localhost:5279/'):
            log.warning("Attempted api call from %s", referer)
            return server.failure

>>>>>>> 5f129faf
        request.content.seek(0, 0)
        content = request.content.read()
        parsed = jsonrpclib.loads(content)
        function_path = parsed.get("method")
        if self.wallet_type == "lbryum" and function_path in ['set_miner', 'get_miner_status']:
            log.warning("Mining commands are not available in lbryum")
            raise Exception("Command not available in lbryum")
        return True

    def setup(self, branch=DEFAULT_UI_BRANCH, user_specified=False, branch_specified=False, host_ui=True):
        def _log_starting_vals():
            log.info("Starting balance: " + str(self.session.wallet.wallet_balance))
            return defer.succeed(None)

        def _announce_startup():
            def _wait_for_credits():
                if float(self.session.wallet.wallet_balance) == 0.0:
                    self.startup_status = STARTUP_STAGES[6]
                    return reactor.callLater(1, _wait_for_credits)
                else:
                    return _announce()

            def _announce():
                self.announced_startup = True
                self.startup_status = STARTUP_STAGES[5]
                log.info("Started lbrynet-daemon")
                if len(self.startup_scripts):
                    log.info("Scheduling scripts")
                    reactor.callLater(3, self._run_scripts)

            if self.first_run:
                d = self._upload_log(log_type="first_run")
            elif self.upload_log:
                d = self._upload_log(exclude_previous=True, log_type="start")
            else:
                d = defer.succeed(None)

            d.addCallback(lambda _: _announce())
            return d

        log.info("Starting lbrynet-daemon")

        self.internet_connection_checker.start(3600)
        self.version_checker.start(3600 * 12)
        self.connection_problem_checker.start(1)
        self.exchange_rate_manager.start()

        if host_ui:
            self.lbry_ui_manager.update_checker.start(1800, now=False)

        d = defer.Deferred()
        if host_ui:
            d.addCallback(lambda _: self.lbry_ui_manager.setup(branch=branch,
                                                                user_specified=user_specified,
                                                                branch_specified=branch_specified))
        d.addCallback(lambda _: self._initial_setup())
        d.addCallback(lambda _: threads.deferToThread(self._setup_data_directory))
        d.addCallback(lambda _: self._check_db_migration())
        d.addCallback(lambda _: self._get_settings())
        d.addCallback(lambda _: self._set_events())
        d.addCallback(lambda _: self._get_session())
        d.addCallback(lambda _: add_lbry_file_to_sd_identifier(self.sd_identifier))
        d.addCallback(lambda _: self._setup_stream_identifier())
        d.addCallback(lambda _: self._setup_lbry_file_manager())
        d.addCallback(lambda _: self._setup_query_handlers())
        d.addCallback(lambda _: self._setup_server())
        d.addCallback(lambda _: _log_starting_vals())
        d.addCallback(lambda _: _announce_startup())
        d.addCallback(lambda _: self._load_analytics_api())
        # TODO: handle errors here
        d.callback(None)

        return defer.succeed(None)

    def _load_analytics_api(self):
        self.analytics_api = analytics.Api.load()
        self.send_heartbeat.start(60)

    def _send_heartbeat(self):
        heartbeat = self._events.heartbeat()
        self.analytics_api.track(heartbeat)

    def _send_download_started(self, name, stream_info=None):
        event = self._events.download_started(name, stream_info)
        self.analytics_api.track(event)

    def _get_platform(self):
        r =  {
            "processor": platform.processor(),
            "python_version": platform.python_version(),
            "platform": platform.platform(),
            "os_release": platform.release(),
            "os_system": platform.system(),
            "lbrynet_version": lbrynet_version,
            "lbryum_version": lbryum_version,
            "ui_version": self.lbry_ui_manager.loaded_git_version,
        }
        if not self.ip:
            try:
                r['ip'] = json.load(urlopen('http://jsonip.com'))['ip']
                self.ip = r['ip']
            except:
                r['ip'] = "Could not determine"

        return r

    def _initial_setup(self):
        def _log_platform():
            log.info("Platform: %s", json.dumps(self._get_platform()))
            return defer.succeed(None)

        d = _log_platform()
        return d

    def _set_events(self):
        context = analytics.make_context(self._get_platform(), self.wallet_type)
        self._events = analytics.Events(context, base58.b58encode(self.lbryid), self._session_id)

    def _check_network_connection(self):
        try:
            host = socket.gethostbyname(REMOTE_SERVER)
            s = socket.create_connection((host, 80), 2)
            self.connected_to_internet = True
        except:
            log.info("Internet connection not working")
            self.connected_to_internet = False

    def _check_lbrynet_connection(self):
        def _log_success():
            log.info("lbrynet connectivity test passed")
        def _log_failure():
            log.info("lbrynet connectivity test failed")

        wonderfullife_sh = "6f3af0fa3924be98a54766aa2715d22c6c1509c3f7fa32566df4899a41f3530a9f97b2ecb817fa1dcbf1b30553aefaa7"
        d = download_sd_blob(self.session, wonderfullife_sh, self.session.base_payment_rate_manager)
        d.addCallbacks(lambda _: _log_success, lambda _: _log_failure)

    def _check_remote_versions(self):
        def _get_lbryum_version():
            try:
                r = urlopen("https://raw.githubusercontent.com/lbryio/lbryum/master/lib/version.py").read().split('\n')
                version = next(line.split("=")[1].split("#")[0].replace(" ", "")
                               for line in r if "LBRYUM_VERSION" in line)
                version = version.replace("'", "")
                log.info(
                    "remote lbryum %s > local lbryum %s = %s",
                    version, lbryum_version,
                    utils.version_is_greater_than(version, lbryum_version)
                )
                self.git_lbryum_version = version
                return defer.succeed(None)
            except Exception:
                log.info("Failed to get lbryum version from git")
                self.git_lbryum_version = None
                return defer.fail(None)

        def _get_lbrynet_version():
            try:
                version = get_lbrynet_version_from_github()
                log.info(
                    "remote lbrynet %s > local lbrynet %s = %s",
                    version, lbrynet_version,
                    utils.version_is_greater_than(version, lbrynet_version)
                )
                self.git_lbrynet_version = version
                return defer.succeed(None)
            except Exception:
                log.info("Failed to get lbrynet version from git")
                self.git_lbrynet_version = None
                return defer.fail(None)

        d = _get_lbrynet_version()
        d.addCallback(lambda _: _get_lbryum_version())

    def _check_connection_problems(self):
        if not self.git_lbrynet_version or not self.git_lbryum_version:
            self.connection_problem = CONNECTION_PROBLEM_CODES[0]

        elif self.startup_status[0] == 'loading_wallet':
            if self.session.wallet.is_lagging:
                self.connection_problem = CONNECTION_PROBLEM_CODES[2]
        else:
            self.connection_problem = None

        if not self.connected_to_internet:
            self.connection_problem = CONNECTION_PROBLEM_CODES[1]

    def _add_to_pending_claims(self, name, txid):
        log.info("Adding lbry://%s to pending claims, txid %s" % (name, txid))
        self.pending_claims[name] = txid
        return txid

    def _check_pending_claims(self):
        # TODO: this was blatantly copied from jsonrpc_start_lbry_file. Be DRY.
        def _start_file(f):
            d = self.lbry_file_manager.toggle_lbry_file_running(f)
            return defer.succeed("Started LBRY file")

        def _get_and_start_file(name):
            d = defer.succeed(self.pending_claims.pop(name))
            d.addCallback(lambda _: self._get_lbry_file("name", name, return_json=False))
            d.addCallback(lambda l: _start_file(l) if l.stopped else "LBRY file was already running")

        def re_add_to_pending_claims(name):
            txid = self.pending_claims.pop(name)
            self._add_to_pending_claims(name, txid)

        def _process_lbry_file(name, lbry_file):
            # lbry_file is an instance of ManagedEncryptedFileDownloader or None
            # TODO: check for sd_hash in addition to txid
            ready_to_start = (
                lbry_file and
                self.pending_claims[name] == lbry_file.txid
            )
            if ready_to_start:
                _get_and_start_file(name)
            else:
                re_add_to_pending_claims(name)

        for name in self.pending_claims:
            log.info("Checking if new claim for lbry://%s is confirmed" % name)
            d = self._resolve_name(name, force_refresh=True)
            d.addCallback(lambda _: self._get_lbry_file_by_uri(name))
            d.addCallbacks(
                lambda lbry_file: _process_lbry_file(name, lbry_file),
                lambda _: re_add_to_pending_claims(name)
            )

    def _start_server(self):
        if self.peer_port is not None:
            server_factory = ServerProtocolFactory(self.session.rate_limiter,
                                                   self.query_handlers,
                                                   self.session.peer_manager)

            try:
                self.lbry_server_port = reactor.listenTCP(self.peer_port, server_factory)
            except error.CannotListenError as e:
                import traceback
                log.error("Couldn't bind to port %d. %s", self.peer_port, traceback.format_exc())
                raise ValueError("%s lbrynet may already be running on your computer.", str(e))
        return defer.succeed(True)

    def _start_reflector(self):
        if self.run_reflector_server:
            log.info("Starting reflector server")
            if self.reflector_port is not None:
                reflector_factory = reflector.ServerFactory(
                    self.session.peer_manager,
                    self.session.blob_manager
                )
                try:
                    self.reflector_server_port = reactor.listenTCP(self.reflector_port, reflector_factory)
                    log.info('Started reflector on port %s', self.reflector_port)
                except error.CannotListenError as e:
                    log.exception("Couldn't bind reflector to port %d", self.reflector_port)
                    raise ValueError("{} lbrynet may already be running on your computer.".format(e))
        return defer.succeed(True)

    def _stop_reflector(self):
        if self.run_reflector_server:
            log.info("Stopping reflector server")
            try:
                if self.reflector_server_port is not None:
                    self.reflector_server_port, p = None, self.reflector_server_port
                    return defer.maybeDeferred(p.stopListening)
            except AttributeError:
                return defer.succeed(True)
        return defer.succeed(True)

    def _stop_server(self):
        try:
            if self.lbry_server_port is not None:
                self.lbry_server_port, p = None, self.lbry_server_port
                return defer.maybeDeferred(p.stopListening)
            else:
                return defer.succeed(True)
        except AttributeError:
            return defer.succeed(True)

    def _setup_server(self):
        def restore_running_status(running):
            if running is True:
                d = self._start_server()
                d.addCallback(lambda _: self._start_reflector())
            return defer.succeed(True)

        self.startup_status = STARTUP_STAGES[4]

        dl = self.settings.get_server_running_status()
        dl.addCallback(restore_running_status)
        return dl

    def _setup_query_handlers(self):
        handlers = [
            BlobRequestHandlerFactory(self.session.blob_manager, self.session.wallet,
                                      self.session.payment_rate_manager),
            self.session.wallet.get_wallet_info_query_handler_factory(),
        ]

        def get_blob_request_handler_factory(rate):
            self.blob_request_payment_rate_manager = self.session.payment_rate_manager

        d1 = self.settings.get_server_data_payment_rate()
        d1.addCallback(get_blob_request_handler_factory)

        dl = defer.DeferredList([d1])
        dl.addCallback(lambda _: self._add_query_handlers(handlers))
        return dl

    def _add_query_handlers(self, query_handlers):
        def _set_query_handlers(statuses):
            from future_builtins import zip
            for handler, (success, status) in zip(query_handlers, statuses):
                if success is True:
                    self.query_handlers[handler] = status

        ds = []
        for handler in query_handlers:
            ds.append(self.settings.get_query_handler_status(handler.get_primary_query_identifier()))
        dl = defer.DeferredList(ds)
        dl.addCallback(_set_query_handlers)
        return dl

    def _upload_log(self, log_type=None, exclude_previous=False, force=False):
        if self.upload_log or force:
            for lm, lp in [('lbrynet', lbrynet_log)]:
                if os.path.isfile(lp):
                    if exclude_previous:
                        f = open(lp, "r")
                        f.seek(PREVIOUS_NET_LOG)
                        log_contents = f.read()
                        f.close()
                    else:
                        f = open(lp, "r")
                        log_contents = f.read()
                        f.close()
                    params = {
                            'date': datetime.utcnow().strftime('%Y%m%d-%H%M%S'),
                            'hash': base58.b58encode(self.lbryid)[:20],
                            'sys': platform.system(),
                            'type': "%s-%s" % (lm, log_type) if log_type else lm,
                            'log': log_contents
                            }
                    requests.post(LOG_POST_URL, params)

            return defer.succeed(None)
        else:
            return defer.succeed(None)

    def _clean_up_temp_files(self):
        for path in self.uploaded_temp_files:
            try:
                os.remove(path)
            except OSError:
                pass

    def _shutdown(self):
        log.info("Closing lbrynet session")
        log.info("Status at time of shutdown: " + self.startup_status[0])
        if self.internet_connection_checker.running:
            self.internet_connection_checker.stop()
        if self.version_checker.running:
            self.version_checker.stop()
        if self.connection_problem_checker.running:
            self.connection_problem_checker.stop()
        if self.lbry_ui_manager.update_checker.running:
            self.lbry_ui_manager.update_checker.stop()
        if self.pending_claim_checker.running:
            self.pending_claim_checker.stop()
        if self.send_heartbeat.running:
            self.send_heartbeat.stop()

        self._clean_up_temp_files()

        d = self._upload_log(log_type="close", exclude_previous=False if self.first_run else True)
        d.addCallback(lambda _: self._stop_server())
        d.addCallback(lambda _: self._stop_reflector())
        d.addErrback(lambda err: True)
        d.addCallback(lambda _: self.lbry_file_manager.stop())
        d.addErrback(lambda err: True)
        if self.session is not None:
            d.addCallback(lambda _: self.session.shut_down())
            d.addErrback(lambda err: True)
        return d

    def _update_settings(self, settings):
        for k in settings.keys():
            if k == 'run_on_startup':
                if type(settings['run_on_startup']) is bool:
                    self.session_settings['run_on_startup'] = settings['run_on_startup']
                else:
                    return defer.fail()
            elif k == 'data_rate':
                if type(settings['data_rate']) is float:
                    self.session_settings['data_rate'] = settings['data_rate']
                elif type(settings['data_rate']) is int:
                    self.session_settings['data_rate'] = float(settings['data_rate'])
                else:
                    return defer.fail()
            elif k == 'max_key_fee':
                if type(settings['max_key_fee']) is float:
                    self.session_settings['max_key_fee'] = settings['max_key_fee']
                elif type(settings['max_key_fee']) is int:
                    self.session_settings['max_key_fee'] = float(settings['max_key_fee'])
                else:
                    return defer.fail()
            elif k == 'download_directory':
                if type(settings['download_directory']) is unicode:
                    if os.path.isdir(settings['download_directory']):
                        self.session_settings['download_directory'] = settings['download_directory']
                    else:
                        pass
                else:
                    return defer.fail()
            elif k == 'max_upload':
                if type(settings['max_upload']) is float:
                    self.session_settings['max_upload'] = settings['max_upload']
                elif type(settings['max_upload']) is int:
                    self.session_settings['max_upload'] = float(settings['max_upload'])
                else:
                    return defer.fail()
            elif k == 'max_download':
                if type(settings['max_download']) is float:
                    self.session_settings['max_download'] = settings['max_download']
                if type(settings['max_download']) is int:
                    self.session_settings['max_download'] = float(settings['max_download'])
                else:
                    return defer.fail()
            elif k == 'upload_log':
                if type(settings['upload_log']) is bool:
                    self.session_settings['upload_log'] = settings['upload_log']
                else:
                    return defer.fail()
            elif k == 'download_timeout':
                if type(settings['download_timeout']) is int:
                    self.session_settings['download_timeout'] = settings['download_timeout']
                elif type(settings['download_timeout']) is float:
                    self.session_settings['download_timeout'] = int(settings['download_timeout'])
                else:
                    return defer.fail()
            elif k == 'search_timeout':
                if type(settings['search_timeout']) is float:
                    self.session_settings['search_timeout'] = settings['search_timeout']
                elif type(settings['search_timeout']) is int:
                    self.session_settings['search_timeout'] = float(settings['search_timeout'])
                else:
                    return defer.fail()
            elif k == 'cache_time':
                if type(settings['cache_time']) is int:
                    self.session_settings['cache_time'] = settings['cache_time']
                elif type(settings['cache_time']) is float:
                    self.session_settings['cache_time'] = int(settings['cache_time'])
                else:
                    return defer.fail()

        self.run_on_startup = self.session_settings['run_on_startup']
        self.data_rate = self.session_settings['data_rate']
        self.max_key_fee = self.session_settings['max_key_fee']
        self.download_directory = self.session_settings['download_directory']
        self.max_upload = self.session_settings['max_upload']
        self.max_download = self.session_settings['max_download']
        self.upload_log = self.session_settings['upload_log']
        self.download_timeout = self.session_settings['download_timeout']
        self.search_timeout = self.session_settings['search_timeout']
        self.cache_time = self.session_settings['cache_time']

        utils.save_settings(self.daemon_conf, self.session_settings)

        return defer.succeed(True)

    def _setup_data_directory(self):
        self.startup_status = STARTUP_STAGES[1]
        log.info("Loading databases...")
        if self.created_data_dir:
            db_revision = open(os.path.join(self.db_dir, "db_revision"), mode='w')
            db_revision.write(str(self.current_db_revision))
            db_revision.close()
            log.debug("Created the db revision file: %s", str(os.path.join(self.db_dir, "db_revision")))
        if not os.path.exists(self.blobfile_dir):
            os.mkdir(self.blobfile_dir)
            log.debug("Created the blobfile directory: %s", str(self.blobfile_dir))

    def _check_db_migration(self):
        old_revision = 1
        db_revision_file = os.path.join(self.db_dir, "db_revision")
        if os.path.exists(db_revision_file):
            old_revision = int(open(db_revision_file).read().strip())
        if old_revision < self.current_db_revision:
            from lbrynet.db_migrator import dbmigrator
            log.info("Upgrading your databases...")
            d = threads.deferToThread(dbmigrator.migrate_db, self.db_dir, old_revision, self.current_db_revision)

            def print_success(old_dirs):
                success_string = "Finished upgrading the databases. It is now safe to delete the"
                success_string += " following directories, if you feel like it. It won't make any"
                success_string += " difference.\nAnyway here they are: "
                for i, old_dir in enumerate(old_dirs):
                    success_string += old_dir
                    if i + 1 < len(old_dir):
                        success_string += ", "
                log.info(success_string)

            d.addCallback(print_success)
            return d
        return defer.succeed(True)

    def _get_settings(self):
        d = self.settings.start()
        d.addCallback(lambda _: self.settings.get_lbryid())
        d.addCallback(self._set_lbryid)
        d.addCallback(lambda _: self._modify_loggly_formatter())
        return d

    def _set_lbryid(self, lbryid):
        if lbryid is None:
            return self._make_lbryid()
        else:
            log.info("LBRY ID: " + base58.b58encode(lbryid))
            self.lbryid = lbryid

    def _make_lbryid(self):
        self.lbryid = generate_id()
        log.info("Generated new LBRY ID: " + base58.b58encode(self.lbryid))
        d = self.settings.save_lbryid(self.lbryid)
        return d

    def _modify_loggly_formatter(self):
        log_support.configure_loggly_handler(
            lbry_id=base58.b58encode(self.lbryid),
            session_id=self._session_id
        )


    def _setup_lbry_file_manager(self):
        self.startup_status = STARTUP_STAGES[3]
        self.lbry_file_metadata_manager = DBEncryptedFileMetadataManager(self.db_dir)
        d = self.lbry_file_metadata_manager.setup()

        def set_lbry_file_manager():
            self.lbry_file_manager = EncryptedFileManager(self.session,
                                                     self.lbry_file_metadata_manager,
                                                     self.sd_identifier,
                                                     download_directory=self.download_directory)
            return self.lbry_file_manager.setup()

        d.addCallback(lambda _: set_lbry_file_manager())

        return d

    def _get_session(self):
        def get_default_data_rate():
            d = self.settings.get_default_data_payment_rate()
            d.addCallback(lambda rate: {"default_data_payment_rate": rate if rate is not None else
                                                                    MIN_BLOB_DATA_PAYMENT_RATE})
            return d

        def get_wallet():
            if self.wallet_type == "lbrycrd":
                log.info("Using lbrycrd wallet")
                wallet = LBRYcrdWallet(self.db_dir,
                                       wallet_dir=self.wallet_dir,
                                       wallet_conf=self.lbrycrd_conf,
                                       lbrycrdd_path=self.lbrycrdd_path)
                d = defer.succeed(wallet)
            elif self.wallet_type == "lbryum":
                log.info("Using lbryum wallet")
                config = {'auto-connect': True}
                if conf.LBRYUM_WALLET_DIR:
                    config['lbryum_path'] = conf.LBRYUM_WALLET_DIR
                d = defer.succeed(LBRYumWallet(self.db_dir, config))
            elif self.wallet_type == "ptc":
                log.info("Using PTC wallet")
                d = defer.succeed(PTCWallet(self.db_dir))
            else:
                raise ValueError('Wallet Type {} is not valid'.format(self.wallet_type))
            d.addCallback(lambda wallet: {"wallet": wallet})
            return d

        d1 = get_default_data_rate()
        d2 = get_wallet()

        def combine_results(results):
            r = {}
            for success, result in results:
                if success is True:
                    r.update(result)
            return r

        def create_session(results):
            self.session = Session(results['default_data_payment_rate'], db_dir=self.db_dir, lbryid=self.lbryid,
                                       blob_dir=self.blobfile_dir, dht_node_port=self.dht_node_port,
                                       known_dht_nodes=self.known_dht_nodes, peer_port=self.peer_port,
                                       use_upnp=self.use_upnp, wallet=results['wallet'])
            self.startup_status = STARTUP_STAGES[2]

        dl = defer.DeferredList([d1, d2], fireOnOneErrback=True)
        dl.addCallback(combine_results)
        dl.addCallback(create_session)
        dl.addCallback(lambda _: self.session.setup())

        return dl

    def _setup_stream_identifier(self):
        file_saver_factory = EncryptedFileSaverFactory(self.session.peer_finder, self.session.rate_limiter,
                                                  self.session.blob_manager, self.stream_info_manager,
                                                  self.session.wallet, self.download_directory)
        self.sd_identifier.add_stream_downloader_factory(EncryptedFileStreamType, file_saver_factory)
        file_opener_factory = EncryptedFileOpenerFactory(self.session.peer_finder, self.session.rate_limiter,
                                                    self.session.blob_manager, self.stream_info_manager,
                                                    self.session.wallet)
        self.sd_identifier.add_stream_downloader_factory(EncryptedFileStreamType, file_opener_factory)
        return defer.succeed(None)

    def _download_sd_blob(self, sd_hash, timeout=DEFAULT_SD_DOWNLOAD_TIMEOUT):
        def cb(result):
            if not r.called:
                r.callback(result)

        def eb():
            if not r.called:
                r.errback(Exception("sd timeout"))

        r = defer.Deferred(None)
        reactor.callLater(timeout, eb)
        d = download_sd_blob(self.session, sd_hash, self.session.payment_rate_manager)
        d.addCallback(BlobStreamDescriptorReader)
        d.addCallback(lambda blob: blob.get_info())
        d.addCallback(cb)

        return r

    def _download_name(self, name, timeout=DEFAULT_TIMEOUT, download_directory=None,
                       file_name=None, stream_info=None, wait_for_write=True):
        """
        Add a lbry file to the file manager, start the download, and return the new lbry file.
        If it already exists in the file manager, return the existing lbry file
        """
        self._send_download_started(name)
        helper = _DownloadNameHelper(
            self, name, timeout, download_directory, file_name, wait_for_write)

        if not stream_info:
            self.waiting_on[name] = True
            d = self._resolve_name(name)
        else:
            d = defer.succeed(stream_info)
        d.addCallback(helper._setup_stream)
        d.addCallback(helper.wait_or_get_stream)
        if not stream_info:
            d.addCallback(helper._remove_from_wait)
        return d

    def add_stream(self, name, timeout, download_directory, file_name, stream_info):
        """Makes, adds and starts a stream"""
        self.streams[name] = GetStream(self.sd_identifier,
                                       self.session,
                                       self.session.wallet,
                                       self.lbry_file_manager,
                                       self.exchange_rate_manager,
                                       max_key_fee=self.max_key_fee,
                                       data_rate=self.data_rate,
                                       timeout=timeout,
                                       download_directory=download_directory,
                                       file_name=file_name)
        d = self.streams[name].start(stream_info, name)
        return d

    def _get_long_count_timestamp(self):
        return int((datetime.utcnow() - (datetime(year=2012, month=12, day=21))).total_seconds())

    def _update_claim_cache(self):
        f = open(os.path.join(self.db_dir, "stream_info_cache.json"), "w")
        f.write(json.dumps(self.name_cache))
        f.close()
        return defer.succeed(True)

    def _resolve_name(self, name, force_refresh=False):
        """Resolves a name. Checks the cache first before going out to the blockchain.

        Args:
            name: the lbry://<name> to resolve
            force_refresh: if True, always go out to the blockchain to resolve.
        """
        if name.startswith('lbry://'):
            raise ValueError('name {} should not start with lbry://'.format(name))
        helper = _ResolveNameHelper(self, name, force_refresh)
        return helper.get_deferred()

    def _delete_lbry_file(self, lbry_file, delete_file=True):
        d = self.lbry_file_manager.delete_lbry_file(lbry_file)

        def finish_deletion(lbry_file):
            d = lbry_file.delete_data()
            d.addCallback(lambda _: _delete_stream_data(lbry_file))
            return d

        def _delete_stream_data(lbry_file):
            s_h = lbry_file.stream_hash
            d = self.lbry_file_manager.get_count_for_stream_hash(s_h)
            # TODO: could possibly be a timing issue here
            d.addCallback(lambda c: self.stream_info_manager.delete_stream(s_h) if c == 0 else True)
            if delete_file:
                d.addCallback(lambda _: os.remove(os.path.join(self.download_directory, lbry_file.file_name)) if
                          os.path.isfile(os.path.join(self.download_directory, lbry_file.file_name)) else defer.succeed(None))
            return d

        d.addCallback(lambda _: finish_deletion(lbry_file))
        d.addCallback(lambda _: log.info("Delete lbry file"))
        return d

    def _get_est_cost(self, name):
        def _check_est(d, name):
            try:
                if isinstance(d.result, float):
                    log.info("Cost est for lbry://" + name + ": " + str(d.result) + "LBC")
                    return defer.succeed(None)
            except AttributeError:
                pass
            log.info("Timeout estimating cost for lbry://" + name + ", using key fee")
            d.cancel()
            return defer.succeed(None)

        def _add_key_fee(data_cost):
            d = self._resolve_name(name)
            d.addCallback(lambda info: self.exchange_rate_manager.to_lbc(info.get('fee', None)))
            d.addCallback(lambda fee: data_cost if fee is None else data_cost + fee.amount)
            return d

        d = self._resolve_name(name)
        d.addCallback(lambda info: info['sources']['lbry_sd_hash'])
        d.addCallback(lambda sd_hash: download_sd_blob(self.session, sd_hash,
                                                    self.blob_request_payment_rate_manager))
        d.addCallback(self.sd_identifier.get_metadata_for_sd_blob)
        d.addCallback(lambda metadata: metadata.validator.info_to_show())
        d.addCallback(lambda info: int(dict(info)['stream_size']) / 1000000 * self.data_rate)
        d.addCallbacks(_add_key_fee, lambda _: _add_key_fee(0.0))
        reactor.callLater(self.search_timeout, _check_est, d, name)

        return d

    def _get_lbry_file_by_uri(self, name):
        def _get_file(stream_info):
            sd = stream_info['sources']['lbry_sd_hash']

            for l in self.lbry_file_manager.lbry_files:
                if l.sd_hash == sd:
                    return defer.succeed(l)
            return defer.succeed(None)

        d = self._resolve_name(name)
        d.addCallback(_get_file)

        return d

    def _get_lbry_file_by_sd_hash(self, sd_hash):
        for l in self.lbry_file_manager.lbry_files:
            if l.sd_hash == sd_hash:
                return defer.succeed(l)
        return defer.succeed(None)

    def _get_lbry_file_by_file_name(self, file_name):
        for l in self.lbry_file_manager.lbry_files:
            if l.file_name == file_name:
                return defer.succeed(l)
        return defer.succeed(None)

    def _get_lbry_file(self, search_by, val, return_json=True):
        def _log_get_lbry_file(f):
            if f and val:
                log.info("Found LBRY file for " + search_by + ": " + val)
            elif val:
                log.info("Did not find LBRY file for " + search_by + ": " + val)
            return f

        def _get_json_for_return(f):
            def _get_file_status(file_status):
                message = STREAM_STAGES[2][1] % (file_status.name, file_status.num_completed, file_status.num_known, file_status.running_status)
                return defer.succeed(message)

            def _generate_reply(size):
                if f.key:
                    key = binascii.b2a_hex(f.key)
                else:
                    key = None

                if os.path.isfile(os.path.join(self.download_directory, f.file_name)):
                    written_file = file(os.path.join(self.download_directory, f.file_name))
                    written_file.seek(0, os.SEEK_END)
                    written_bytes = written_file.tell()
                    written_file.close()
                else:
                    written_bytes = False

                if search_by == "name":
                    if val in self.streams.keys():
                        status = self.streams[val].code
                    elif f in self.lbry_file_manager.lbry_files:
                        # if f.stopped:
                        #     status = STREAM_STAGES[3]
                        # else:
                        status = STREAM_STAGES[2]
                    else:
                        status = [False, False]
                else:
                    status = [False, False]

                if status[0] == DOWNLOAD_RUNNING_CODE:
                    d = f.status()
                    d.addCallback(_get_file_status)
                    d.addCallback(lambda message: {'completed': f.completed, 'file_name': f.file_name,
                                                   'download_directory': f.download_directory,
                                                   'download_path': os.path.join(f.download_directory, f.file_name),
                                                   'mime_type': mimetypes.guess_type(os.path.join(f.download_directory, f.file_name))[0],
                                                   'key': key,
                                                   'points_paid': f.points_paid, 'stopped': f.stopped,
                                                   'stream_hash': f.stream_hash,
                                                   'stream_name': f.stream_name,
                                                   'suggested_file_name': f.suggested_file_name,
                                                   'upload_allowed': f.upload_allowed, 'sd_hash': f.sd_hash,
                                                   'lbry_uri': f.uri, 'txid': f.txid, 'claim_id': f.claim_id,
                                                   'total_bytes': size,
                                                   'written_bytes': written_bytes, 'code': status[0],
                                                   'message': message})
                else:
                    d = defer.succeed({'completed': f.completed, 'file_name': f.file_name, 'key': key,
                                       'download_directory': f.download_directory,
                                       'download_path': os.path.join(f.download_directory, f.file_name),
                                       'mime_type': mimetypes.guess_type(os.path.join(f.download_directory, f.file_name))[0],
                                       'points_paid': f.points_paid, 'stopped': f.stopped, 'stream_hash': f.stream_hash,
                                       'stream_name': f.stream_name, 'suggested_file_name': f.suggested_file_name,
                                       'upload_allowed': f.upload_allowed, 'sd_hash': f.sd_hash, 'total_bytes': size,
                                       'written_bytes': written_bytes, 'lbry_uri': f.uri, 'txid': f.txid, 'claim_id': f.claim_id,
                                       'code': status[0], 'message': status[1]})

                return d

            def _add_metadata(message):
                def _add_to_dict(metadata):
                    message['metadata'] = metadata
                    return defer.succeed(message)

                if f.txid:
                    d = self._resolve_name(f.uri)
                    d.addCallbacks(_add_to_dict, lambda _: _add_to_dict("Pending confirmation"))
                else:
                    d = defer.succeed(message)
                return d

            if f:
                d = f.get_total_bytes()
                d.addCallback(_generate_reply)
                d.addCallback(_add_metadata)
                return d
            else:
                return False

        if search_by == "name":
            d = self._get_lbry_file_by_uri(val)
        elif search_by == "sd_hash":
            d = self._get_lbry_file_by_sd_hash(val)
        elif search_by == "file_name":
            d = self._get_lbry_file_by_file_name(val)
        # d.addCallback(_log_get_lbry_file)
        if return_json:
            d.addCallback(_get_json_for_return)
        return d

    def _get_lbry_files(self):
        d = defer.DeferredList([self._get_lbry_file('sd_hash', l.sd_hash) for l in self.lbry_file_manager.lbry_files])
        return d

    def _reflect(self, lbry_file):
        if not lbry_file:
            return defer.fail(Exception("no lbry file given to reflect"))

        stream_hash = lbry_file.stream_hash
        
        if stream_hash is None:
            return defer.fail(Exception("no stream hash"))

        log.info("Reflecting stream: %s" % stream_hash)

        reflector_server = random.choice(REFLECTOR_SERVERS)
        reflector_address, reflector_port = reflector_server[0], reflector_server[1]
        log.info("Start reflector client")
        factory = reflector.ClientFactory(
            self.session.blob_manager,
            self.lbry_file_manager.stream_info_manager,
            stream_hash
        )
        d = reactor.resolve(reflector_address)
        d.addCallback(lambda ip: reactor.connectTCP(ip, reflector_port, factory))
        d.addCallback(lambda _: factory.finished_deferred)
        return d

    def _reflect_blobs(self, blob_hashes):
        if not blob_hashes:
            return defer.fail(Exception("no lbry file given to reflect"))

        log.info("Reflecting %i blobs" % len(blob_hashes))

        reflector_server = random.choice(REFLECTOR_SERVERS)
        reflector_address, reflector_port = reflector_server[0], reflector_server[1]
        log.info("Start reflector client")
        factory = reflector.BlobClientFactory(
            self.session.blob_manager,
            blob_hashes
        )
        d = reactor.resolve(reflector_address)
        d.addCallback(lambda ip: reactor.connectTCP(ip, reflector_port, factory))
        d.addCallback(lambda _: factory.finished_deferred)
        return d

    def _log_to_slack(self, msg):
        URL = "https://hooks.slack.com/services/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"
        msg = platform.platform() + ": " + base58.b58encode(self.lbryid)[:20] + ", " + msg
        requests.post(URL, json.dumps({"text": msg}))
        return defer.succeed(None)

    def _run_scripts(self):
        if len([k for k in self.startup_scripts if 'run_once' in k.keys()]):
            log.info("Removing one time startup scripts")
            remaining_scripts = [s for s in self.startup_scripts if 'run_once' not in s.keys()]
            startup_scripts = self.startup_scripts
            self.startup_scripts = self.session_settings['startup_scripts'] = remaining_scripts

            utils.save_settings(self.daemon_conf, self.session_settings)

        for script in startup_scripts:
            if script['script_name'] == 'migrateto025':
                log.info("Running migrator to 0.2.5")
                from lbrynet.lbrynet_daemon.daemon_scripts.migrateto025 import run as run_migrate
                run_migrate(self)

            if script['script_name'] == 'Autofetcher':
                log.info("Starting autofetcher script")
                from lbrynet.lbrynet_daemon.daemon_scripts.Autofetcher import run as run_autofetcher
                run_autofetcher(self)

        return defer.succeed(None)

    def _search(self, search):
        return self.lighthouse_client.search(search)

    def jsonrpc_is_running(self):
        """
        Check if lbrynet daemon is running

        Args:
            None
        Returns: true if daemon completed startup, otherwise false
        """

        log.info("is_running: " + str(self.announced_startup))

        if self.announced_startup:
            return self._render_response(True, OK_CODE)
        else:
            return self._render_response(False, OK_CODE)

    def jsonrpc_daemon_status(self):
        """
        Get lbrynet daemon status information

        Args:
            None
        Returns:
            'message': startup status message
            'code': status_code
            'progress': progress, only used in loading_wallet
            'is_lagging': flag set to indicate lag, if set message will contain relevant message
        """

        r = {'code': self.startup_status[0], 'message': self.startup_status[1],
             'progress': None, 'is_lagging': None, 'problem_code': None}

        if self.connection_problem:
            r['problem_code'] = self.connection_problem[0]
            r['message'] = self.connection_problem[1]
            r['is_lagging'] = True
        elif self.startup_status[0] == LOADING_WALLET_CODE:
            if self.wallet_type == 'lbryum':
                if self.session.wallet.blocks_behind_alert != 0:
                    r['message'] = r['message'] % (str(self.session.wallet.blocks_behind_alert) + " blocks behind")
                    r['progress'] = self.session.wallet.catchup_progress
                else:
                    r['message'] = "Catching up with the blockchain"
                    r['progress'] = 0
            else:
                r['message'] = "Catching up with the blockchain"
                r['progress'] = 0
        return self._render_response(r, OK_CODE)

    def jsonrpc_is_first_run(self):
        """
        Check if this is the first time lbrynet daemon has been run

        Args:
            None
        Returns:
            True if first run, otherwise False
        """

        log.info("Check if is first run")
        try:
            d = self.session.wallet.is_first_run()
        except:
            d = defer.fail(None)

        d.addCallbacks(lambda r: self._render_response(r, OK_CODE), lambda _: self._render_response(None, OK_CODE))

        return d

    def jsonrpc_get_start_notice(self):
        """
        Get special message to be displayed at startup

        Args:
            None
        Returns:
            Startup message, such as first run notification
        """

        log.info("Get startup notice")

        if self.first_run and not self.session.wallet.wallet_balance:
            return self._render_response(self.startup_message, OK_CODE)
        elif self.first_run:
            return self._render_response(None, OK_CODE)
        else:
            self._render_response(self.startup_message, OK_CODE)

    def jsonrpc_version(self):
        """
        Get lbry version information

        Args:
            None
        Returns:
            "platform": platform string
            "os_release": os release string
            "os_system": os name
            "lbrynet_version: ": lbrynet_version,
            "lbryum_version: ": lbryum_version,
            "ui_version": commit hash of ui version being used
            "remote_lbrynet": most recent lbrynet version available from github
            "remote_lbryum": most recent lbryum version available from github
        """

        platform_info = self._get_platform()
        try:
            lbrynet_update_available = utils.version_is_greater_than(
                self.git_lbrynet_version, lbrynet_version)
        except AttributeError:
            lbrynet_update_available = False
        try:
            lbryum_update_available = utils.version_is_greater_than(
                self.git_lbryum_version, lbryum_version)
        except AttributeError:
            lbryum_update_available = False
        msg = {
            'platform': platform_info['platform'],
            'os_release': platform_info['os_release'],
            'os_system': platform_info['os_system'],
            'lbrynet_version': lbrynet_version,
            'lbryum_version': lbryum_version,
            'ui_version': self.ui_version,
            'remote_lbrynet': self.git_lbrynet_version,
            'remote_lbryum': self.git_lbryum_version,
            'lbrynet_update_available': lbrynet_update_available,
            'lbryum_update_available': lbryum_update_available
        }

        log.info("Get version info: " + json.dumps(msg))
        return self._render_response(msg, OK_CODE)

    @AuthJSONRPCServer.auth_required 
    def jsonrpc_get_settings(self):
        """
        Get lbrynet daemon settings

        Args:
            None
        Returns:
            'run_on_startup': bool,
            'data_rate': float,
            'max_key_fee': float,
            'download_directory': string,
            'max_upload': float, 0.0 for unlimited
            'max_download': float, 0.0 for unlimited
            'upload_log': bool,
            'search_timeout': float,
            'download_timeout': int
            'max_search_results': int,
            'wallet_type': string,
            'delete_blobs_on_remove': bool,
            'peer_port': int,
            'dht_node_port': int,
            'use_upnp': bool,
            'start_lbrycrdd': bool,
        """

        log.info("Get daemon settings")
        return self._render_response(self.session_settings, OK_CODE)

    @AuthJSONRPCServer.auth_required    
    def jsonrpc_set_settings(self, p):
        """
        Set lbrynet daemon settings

        Args:
            'run_on_startup': bool,
            'data_rate': float,
            'max_key_fee': float,
            'download_directory': string,
            'max_upload': float, 0.0 for unlimited
            'max_download': float, 0.0 for unlimited
            'upload_log': bool,
            'download_timeout': int
        Returns:
            settings dict
        """

        def _log_settings_change():
            log.info("Set daemon settings to " + json.dumps(self.session_settings))

        d = self._update_settings(p)
        d.addErrback(lambda err: log.info(err.getTraceback()))
        d.addCallback(lambda _: _log_settings_change())
        d.addCallback(lambda _: self._render_response(self.session_settings, OK_CODE))

        return d

    def jsonrpc_help(self, p=None):
        """
        Function to retrieve docstring for API function

        Args:
            optional 'function': function to retrieve documentation for
            optional 'callable_during_startup':
        Returns:
            if given a function, returns given documentation
            if given callable_during_startup flag, returns list of functions callable during the startup sequence
            if no params are given, returns the list of callable functions
        """

        if not p:
            return self._render_response(self.callable_methods.keys(), OK_CODE)
        elif 'callable_during_start' in p.keys():
            return self._render_response(self.allowed_during_startup, OK_CODE)
        elif 'function' in p.keys():
            func_path = p['function']
            function = self.callable_methods.get(func_path)
            return self._render_response(function.__doc__, OK_CODE)
        else:
            return self._render_response(self.jsonrpc_help.__doc__, OK_CODE)

    @AuthJSONRPCServer.auth_required 
    def jsonrpc_get_balance(self):
        """
        Get balance

        Args:
            None
        Returns:
            balance, float
        """

        log.info("Get balance")
        return self._render_response(float(self.session.wallet.wallet_balance), OK_CODE)

    def jsonrpc_stop(self):
        """
        Stop lbrynet-daemon

        Args:
            None
        Returns:
            shutdown message
        """

        def _disp_shutdown():
            log.info("Shutting down lbrynet daemon")

        d = self._shutdown()
        d.addCallback(lambda _: _disp_shutdown())
        d.addCallback(lambda _: reactor.callLater(0.0, reactor.stop))

        return self._render_response("Shutting down", OK_CODE)

    @AuthJSONRPCServer.auth_required 
    def jsonrpc_get_lbry_files(self):
        """
        Get LBRY files

        Args:
            None
        Returns:
            List of lbry files:
            'completed': bool
            'file_name': string
            'key': hex string
            'points_paid': float
            'stopped': bool
            'stream_hash': base 58 string
            'stream_name': string
            'suggested_file_name': string
            'upload_allowed': bool
            'sd_hash': string
        """

        d = self._get_lbry_files()
        d.addCallback(lambda r: [d[1] for d in r])
        d.addCallback(lambda r: self._render_response(r, OK_CODE) if len(r) else self._render_response(False, OK_CODE))

        return d

    @AuthJSONRPCServer.auth_required 
    def jsonrpc_get_lbry_file(self, p):
        """
        Get lbry file

        Args:
            'name': get file by lbry uri,
            'sd_hash': get file by the hash in the name claim,
            'file_name': get file by its name in the downloads folder,
        Returns:
            'completed': bool
            'file_name': string
            'key': hex string
            'points_paid': float
            'stopped': bool
            'stream_hash': base 58 string
            'stream_name': string
            'suggested_file_name': string
            'upload_allowed': bool
            'sd_hash': string
        """

        if p.keys()[0] in ['name', 'sd_hash', 'file_name']:
            search_type = p.keys()[0]
            d = self._get_lbry_file(search_type, p[search_type])
        else:
            d = defer.fail()
        d.addCallback(lambda r: self._render_response(r, OK_CODE))
        return d

    def jsonrpc_resolve_name(self, p):
        """
        Resolve stream info from a LBRY uri

        Args:
            'name': name to look up, string, do not include lbry:// prefix
        Returns:
            metadata from name claim
        """

        force = p.get('force', False)

        if 'name' in p:
            name = p['name']
        else:
            return self._render_response(None, BAD_REQUEST)

        d = self._resolve_name(name, force_refresh=force)
        d.addCallbacks(lambda info: self._render_response(info, OK_CODE), lambda _: server.failure)
        return d

    def jsonrpc_get_my_claim(self, p):
        """
        Return existing claim for a given name

        Args:
            'name': name to look up
        Returns:
            claim info, False if no such claim exists
        """

        name = p['name']
        d = self.session.wallet.get_my_claim(name)
        d.addCallback(lambda r: self._render_response(r, OK_CODE))
        return d

    def jsonrpc_get_claim_info(self, p):
        """
            Resolve claim info from a LBRY uri

            Args:
                'name': name to look up, string, do not include lbry:// prefix
            Returns:
                txid, amount, value, n, height
        """

        def _convert_amount_to_float(r):
            if not r:
                return False
            else:
                r['amount'] = float(r['amount']) / 10**8
                return r

        name = p['name']
        txid = p.get('txid', None)
        d = self.session.wallet.get_claim_info(name, txid)
        d.addCallback(_convert_amount_to_float)
        d.addCallback(lambda r: self._render_response(r, OK_CODE))
        return d

    @AuthJSONRPCServer.auth_required 
    def _process_get_parameters(self, p):
        """Extract info from input parameters and fill in default values for `get` call."""
        # TODO: this process can be abstracted s.t. each method
        #       can spec what parameters it expects and how to set default values
        timeout = p.get('timeout', self.download_timeout)
        download_directory = p.get('download_directory', self.download_directory)
        file_name = p.get('file_name')
        stream_info = p.get('stream_info')
        sd_hash = get_sd_hash(stream_info)
        wait_for_write = p.get('wait_for_write', True)
        name = p.get('name')
        return Parameters(
            timeout=timeout,
            download_directory=download_directory,
            file_name=file_name,
            stream_info=stream_info,
            sd_hash=sd_hash,
            wait_for_write=wait_for_write,
            name=name
        )

    @AuthJSONRPCServer.auth_required 
    def jsonrpc_get(self, p):
        """Download stream from a LBRY uri.

        Args:
            'name': name to download, string
            'download_directory': optional, path to directory where file will be saved, string
            'file_name': optional, a user specified name for the downloaded file
            'stream_info': optional, specified stream info overrides name
            'timeout': optional
            'wait_for_write': optional, defaults to True
        Returns:
            'stream_hash': hex string
            'path': path of download
        """
        params = self._process_get_parameters(p)
        if not params.name:
            return server.failure
        if params.name in self.waiting_on:
            return server.failure
        d = self._download_name(name=params.name,
                                timeout=params.timeout,
                                download_directory=params.download_directory,
                                stream_info=params.stream_info,
                                file_name=params.file_name,
                                wait_for_write=params.wait_for_write)
        # TODO: downloading can timeout.  Not sure what to do when that happens
        d.addCallbacks(get_output_callback(params), lambda err: str(err))
        d.addCallback(lambda message: self._render_response(message, OK_CODE))
        return d

    @AuthJSONRPCServer.auth_required 
    def jsonrpc_stop_lbry_file(self, p):
        """
        Stop lbry file

        Args:
            'name': stop file by lbry uri,
            'sd_hash': stop file by the hash in the name claim,
            'file_name': stop file by its name in the downloads folder,
        Returns:
            confirmation message
        """

        def _stop_file(f):
            d =  self.lbry_file_manager.toggle_lbry_file_running(f)
            d.addCallback(lambda _: "Stopped LBRY file")
            return d

        if p.keys()[0] in ['name', 'sd_hash', 'file_name']:
            search_type = p.keys()[0]
            d = self._get_lbry_file(search_type, p[search_type], return_json=False)
            d.addCallback(lambda l: _stop_file(l) if not l.stopped else "LBRY file wasn't running")

        d.addCallback(lambda r: self._render_response(r, OK_CODE))
        return d

    @AuthJSONRPCServer.auth_required 
    def jsonrpc_start_lbry_file(self, p):
        """
        Stop lbry file

        Args:
            'name': stop file by lbry uri,
            'sd_hash': stop file by the hash in the name claim,
            'file_name': stop file by its name in the downloads folder,
        Returns:
            confirmation message
        """

        def _start_file(f):
            d = self.lbry_file_manager.toggle_lbry_file_running(f)
            return defer.succeed("Started LBRY file")

        if p.keys()[0] in ['name', 'sd_hash', 'file_name']:
            search_type = p.keys()[0]
            d = self._get_lbry_file(search_type, p[search_type], return_json=False)
            d.addCallback(lambda l: _start_file(l) if l.stopped else "LBRY file was already running")

        d.addCallback(lambda r: self._render_response(r, OK_CODE))
        return d

    def jsonrpc_get_est_cost(self, p):
        """
        Get estimated cost for a lbry uri

        Args:
            'name': lbry uri
        Returns:
            estimated cost
        """

        name = p['name']

        d = self._get_est_cost(name)
        d.addCallback(lambda r: self._render_response(r, OK_CODE))
        return d

    @AuthJSONRPCServer.auth_required
    def jsonrpc_search_nametrie(self, p):
        """
        Search the nametrie for claims

        Args:
            'search': search query, string
        Returns:
            List of search results
        """

        # TODO: change this function to "search"

        if 'search' in p.keys():
            search = p['search']
        else:
            return self._render_response(None, BAD_REQUEST)

        # TODO: have ui accept the actual outputs
        def _clean(n):
            t = []
            for i in n:
                td = {k: i['value'][k] for k in i['value']}
                td['cost_est'] = float(i['cost'])
                td['thumbnail'] = i['value'].get('thumbnail', "img/Free-speech-flag.svg")
                td['name'] = i['name']
                t.append(td)
            return t

        log.info('Search: %s' % search)

        d = self._search(search)
        d.addCallback(_clean)
        d.addCallback(lambda results: self._render_response(results, OK_CODE))

        return d

    @AuthJSONRPCServer.auth_required 
    def jsonrpc_delete_lbry_file(self, p):
        """
        Delete a lbry file

        Args:
            'file_name': downloaded file name, string
        Returns:
            confirmation message
        """

        if 'delete_target_file' in p.keys():
            delete_file = p['delete_target_file']
        else:
            delete_file = True

        def _delete_file(f):
            file_name = f.file_name
            d = self._delete_lbry_file(f, delete_file=delete_file)
            d.addCallback(lambda _: "Deleted LBRY file" + file_name)
            return d

        if 'name' in p.keys() or 'sd_hash' in p.keys() or 'file_name' in p.keys():
            search_type = [k for k in p.keys() if k != 'delete_target_file'][0]
            d = self._get_lbry_file(search_type, p[search_type], return_json=False)
            d.addCallback(lambda l: _delete_file(l) if l else False)

        d.addCallback(lambda r: self._render_response(r, OK_CODE))
        return d

    @AuthJSONRPCServer.auth_required 
    def jsonrpc_publish(self, p):
        """
        Make a new name claim and publish associated data to lbrynet

        Args:
            'name': name to be claimed, string
            'file_path': path to file to be associated with name, string
            'bid': amount of credits to commit in this claim, float
            'metadata': metadata dictionary
            optional 'fee'
        Returns:
            Claim txid
        """

        def _set_address(address, currency, m):
            log.info("Generated new address for key fee: " + str(address))
            m['fee'][currency]['address'] = address
            return m

        def _reflect_if_possible(sd_hash, txid):
            d = self._get_lbry_file('sd_hash', sd_hash, return_json=False)
            d.addCallback(self._reflect)
            d.addCallback(lambda _: txid)
            return d

        name = p['name']

        log.info("Publish: ")
        log.info(p)

        try:
            verify_name_characters(name)
        except AssertionError:
            log.error("Bad name")
            return defer.fail(InvalidNameError("Bad name"))

        bid = p['bid']

        try:
            metadata = Metadata(p['metadata'])
            make_lbry_file = False
            sd_hash = metadata['sources']['lbry_sd_hash']
        except ValidationError:
            make_lbry_file = True
            sd_hash = None
            metadata = p['metadata']
            file_path = p['file_path']

        if not self.pending_claim_checker.running:
            self.pending_claim_checker.start(30)

        d = self._resolve_name(name, force_refresh=True)
        d.addErrback(lambda _: None)

        if 'fee' in p:
            metadata['fee'] = p['fee']
            assert len(metadata['fee']) == 1, "Too many fees"
            for c in metadata['fee']:
                if 'address' not in metadata['fee'][c]:
                    d.addCallback(lambda _: self.session.wallet.get_new_address())
                    d.addCallback(lambda addr: _set_address(addr, c, metadata))
        else:
            d.addCallback(lambda _: metadata)
        if make_lbry_file:
            pub = Publisher(self.session, self.lbry_file_manager, self.session.wallet)
            d.addCallback(lambda meta: pub.start(name, file_path, bid, meta))
        else:
            d.addCallback(lambda meta: self.session.wallet.claim_name(name, bid, meta))
            if sd_hash:
                d.addCallback(lambda txid: _reflect_if_possible(sd_hash, txid))

        d.addCallback(lambda txid: self._add_to_pending_claims(name, txid))
        d.addCallback(lambda r: self._render_response(r, OK_CODE))

        return d

    @AuthJSONRPCServer.auth_required 
    def jsonrpc_abandon_claim(self, p):
        """
        Abandon a name and reclaim credits from the claim

        Args:
            'txid': txid of claim, string
        Return:
            txid
        """

        if 'txid' in p.keys():
            txid = p['txid']
        else:
            return server.failure

        def _disp(x):
            log.info("Abandoned name claim tx " + str(x))
            return self._render_response(x, OK_CODE)

        d = defer.Deferred()
        d.addCallback(lambda _: self.session.wallet.abandon_name(txid))
        d.addCallback(_disp)
        d.callback(None)

        return d

    @AuthJSONRPCServer.auth_required 
    def jsonrpc_abandon_name(self, p):
        """
        DEPRECIATED, use abandon_claim

        Args:
            'txid': txid of claim, string
        Return:
            txid
        """

        return self.jsonrpc_abandon_claim(p)

    @AuthJSONRPCServer.auth_required 
    def jsonrpc_support_claim(self, p):
        """
        Support a name claim

        Args:
            'name': name
            'claim_id': claim id of claim to support
            'amount': amount to support by
        Return:
            txid
        """

        name = p['name']
        claim_id = p['claim_id']
        amount = p['amount']
        d = self.session.wallet.support_claim(name, claim_id, amount)
        d.addCallback(lambda r: self._render_response(r, OK_CODE))
        return d

    @AuthJSONRPCServer.auth_required 
    def jsonrpc_get_name_claims(self):
        """
        Get my name claims

        Args:
            None
        Returns
            list of name claims
        """

        def _clean(claims):
            for c in claims:
                for k in c.keys():
                    if isinstance(c[k], Decimal):
                        c[k] = float(c[k])
            return defer.succeed(claims)

        d = self.session.wallet.get_name_claims()
        d.addCallback(_clean)
        d.addCallback(lambda claims: self._render_response(claims, OK_CODE))

        return d

    def jsonrpc_get_claims_for_name(self, p):
        """
        Get claims for a name

        Args:
            'name': name
        Returns
            list of name claims
        """

        name = p['name']
        d = self.session.wallet.get_claims_for_name(name)
        d.addCallback(lambda r: self._render_response(r, OK_CODE))
        return d

    @AuthJSONRPCServer.auth_required 
    def jsonrpc_get_transaction_history(self):
        """
        Get transaction history

        Args:
            None
        Returns:
            list of transactions
        """

        d = self.session.wallet.get_history()
        d.addCallback(lambda r: self._render_response(r, OK_CODE))
        return d

    def jsonrpc_get_transaction(self, p):
        """
        Get a decoded transaction from a txid

        Args:
            txid: txid hex string
        Returns:
            JSON formatted transaction
        """


        txid = p['txid']
        d = self.session.wallet.get_tx_json(txid)
        d.addCallback(lambda r: self._render_response(r, OK_CODE))
        return d

    @AuthJSONRPCServer.auth_required 
    def jsonrpc_address_is_mine(self, p):
        """
        Checks if an address is associated with the current wallet.

        Args:
            address: string
        Returns:
            is_mine: bool
        """

        address = p['address']

        d = self.session.wallet.address_is_mine(address)
        d.addCallback(lambda is_mine: self._render_response(is_mine, OK_CODE))

        return d

    @AuthJSONRPCServer.auth_required 
    def jsonrpc_get_public_key_from_wallet(self, p):
        """
        Get public key from wallet address

        Args:
            wallet: wallet address, base58
        Returns:
            public key
        """

        wallet = p['wallet']
        d = self.session.wallet.get_pub_keys(wallet)
        d.addCallback(lambda r: self._render_response(r, OK_CODE))

    def jsonrpc_get_time_behind_blockchain(self):
        """
        Get number of blocks behind the blockchain

        Args:
            None
        Returns:
            number of blocks behind blockchain, int
        """

        def _get_time_behind():
            try:
                local_height = self.session.wallet.network.get_local_height()
                remote_height = self.session.wallet.network.get_server_height()
                return defer.succeed(remote_height - local_height)
            except:
                return defer.fail()

        d = _get_time_behind()
        d.addCallback(lambda r: self._render_response(r, OK_CODE))

        return d

    @AuthJSONRPCServer.auth_required 
    def jsonrpc_get_new_address(self):
        """
        Generate a new wallet address

        Args:
            None
        Returns:
            new wallet address, base 58 string
        """

        def _disp(address):
            log.info("Got new wallet address: " + address)
            return defer.succeed(address)

        d = self.session.wallet.get_new_address()
        d.addCallback(_disp)
        d.addCallback(lambda address: self._render_response(address, OK_CODE))
        return d

    @AuthJSONRPCServer.auth_required 
    def jsonrpc_send_amount_to_address(self, p):
        """
            Send credits to an address

            Args:
                amount: the amount to send
                address: the address of the recipient
            Returns:
                True if payment successfully scheduled
        """

        if 'amount' in p.keys() and 'address' in p.keys():
            amount = p['amount']
            address = p['address']
        else:
            return server.failure

        reserved_points = self.session.wallet.reserve_points(address, amount)
        if reserved_points is None:
            return defer.fail(InsufficientFundsError())
        d = self.session.wallet.send_points_to_address(reserved_points, amount)
        d.addCallback(lambda _: self._render_response(True, OK_CODE))
        return d

    def jsonrpc_get_best_blockhash(self):
        """
            Get hash of most recent block

            Args:
                None
            Returns:
                Hash of most recent block
        """

        d = self.session.wallet.get_best_blockhash()
        d.addCallback(lambda r: self._render_response(r, OK_CODE))
        return d

    def jsonrpc_get_block(self, p):
        """
            Get contents of a block

            Args:
                blockhash: hash of the block to look up
            Returns:
                requested block
        """

        if 'blockhash' in p.keys():
            blockhash = p['blockhash']
            d = self.session.wallet.get_block(blockhash)
        elif 'height' in p.keys():
            height = p['height']
            d = self.session.wallet.get_block_info(height)
            d.addCallback(lambda blockhash: self.session.wallet.get_block(blockhash))
        else:
            return server.failure
        d.addCallback(lambda r: self._render_response(r, OK_CODE))
        return d

    def jsonrpc_get_claims_for_tx(self, p):
        """
            Get claims for tx

            Args:
                txid: txid of a name claim transaction
            Returns:
                any claims contained in the requested tx
        """

        if 'txid' in p.keys():
            txid = p['txid']
        else:
            return server.failure

        d = self.session.wallet.get_claims_from_tx(txid)
        d.addCallback(lambda r: self._render_response(r, OK_CODE))
        return d

    @AuthJSONRPCServer.auth_required 
    def jsonrpc_download_descriptor(self, p):
        """
        Download and return a sd blob

        Args:
            sd_hash
        Returns
            sd blob, dict
        """
        sd_hash = p['sd_hash']
        timeout = p.get('timeout', DEFAULT_SD_DOWNLOAD_TIMEOUT)

        d = self._download_sd_blob(sd_hash, timeout)
        d.addCallbacks(lambda r: self._render_response(r, OK_CODE), lambda _: self._render_response(False, OK_CODE))
        return d

    def jsonrpc_get_nametrie(self):
        """
            Get the nametrie

            Args:
                None
            Returns:
                Name claim trie
        """

        d = self.session.wallet.get_nametrie()
        d.addCallback(lambda r: [i for i in r if 'txid' in i.keys()])
        d.addCallback(lambda r: self._render_response(r, OK_CODE))
        return d

    @AuthJSONRPCServer.auth_required 
    def jsonrpc_set_miner(self, p):
        """
            Start of stop the miner, function only available when lbrycrd is set as the wallet

            Args:
                run: True/False
            Returns:
                miner status, True/False
        """

        stat = p['run']
        if stat:
            d = self.session.wallet.start_miner()
        else:
            d = self.session.wallet.stop_miner()
        d.addCallback(lambda _: self.session.wallet.get_miner_status())
        d.addCallback(lambda r: self._render_response(r, OK_CODE))
        return d

    @AuthJSONRPCServer.auth_required 
    def jsonrpc_get_miner_status(self):
        """
            Get status of miner

            Args:
                None
            Returns:
                True/False
        """

        d = self.session.wallet.get_miner_status()
        d.addCallback(lambda r: self._render_response(r, OK_CODE))
        return d

    def jsonrpc_log(self, p):
        """
        Log message

        Args:
            'message': message to be logged
        Returns:
             True
        """

        message = p['message']
        log.info("API client log request: %s" % message)
        return self._render_response(True, OK_CODE)

    def jsonrpc_upload_log(self, p=None):
        """
        Upload log

        Args, optional:
            'name_prefix': prefix to indicate what is requesting the log upload
            'exclude_previous': true/false, whether or not to exclude previous sessions from upload, defaults on true
        Returns:
            True
        """

        if p:
            if 'name_prefix' in p.keys():
                log_type = p['name_prefix'] + '_api'
            elif 'log_type' in p.keys():
                log_type = p['log_type'] + '_api'
            else:
                log_type = None

            if 'exclude_previous' in p.keys():
                exclude_previous = p['exclude_previous']
            else:
                exclude_previous = True

            if 'message' in p.keys():
                log.info("Upload log message: " + str(p['message']))

            if 'force' in p.keys():
                force = p['force']
            else:
                force = False
        else:
            log_type = "api"
            exclude_previous = True

        d = self._upload_log(log_type=log_type, exclude_previous=exclude_previous, force=force)
        if 'message' in p.keys():
            d.addCallback(lambda _: self._log_to_slack(p['message']))
        d.addCallback(lambda _: self._render_response(True, OK_CODE))
        return d

    @AuthJSONRPCServer.auth_required 
    def jsonrpc_configure_ui(self, p):
        """
        Configure the UI being hosted

        Args, optional:
            'branch': a branch name on lbryio/lbry-web-ui
            'path': path to a ui folder
        """

        if 'check_requirements' in p:
            check_require = p['check_requirements']
        else:
            check_require = True

        if 'path' in p:
            d = self.lbry_ui_manager.setup(user_specified=p['path'], check_requirements=check_require)
        elif 'branch' in p:
            d = self.lbry_ui_manager.setup(branch=p['branch'], check_requirements=check_require)
        else:
            d = self.lbry_ui_manager.setup(check_requirements=check_require)
        d.addCallback(lambda r: self._render_response(r, OK_CODE))

        return d

    @AuthJSONRPCServer.auth_required 
    def jsonrpc_reveal(self, p):
        """
        Reveal a file or directory in file browser

        Args:
            'path': path to be selected in file browser
        Returns:
            True, opens file browser
        """
        path = p['path']
        if sys.platform == "darwin":
            d = threads.deferToThread(subprocess.Popen, ['open', '-R', path])
        else:
            # No easy way to reveal specific files on Linux, so just open the containing directory
            d = threads.deferToThread(subprocess.Popen, ['xdg-open', os.path.dirname(path)])

        d.addCallback(lambda _: self._render_response(True, OK_CODE))
        return d

    @AuthJSONRPCServer.auth_required 
    def jsonrpc_get_peers_for_hash(self, p):
        """
        Get peers for blob hash

        Args:
            'blob_hash': blob hash
        Returns:
            List of contacts
        """

        blob_hash = p['blob_hash']

        d = self.session.peer_finder.find_peers_for_blob(blob_hash)
        d.addCallback(lambda r: [[c.host, c.port, c.is_available()] for c in r])
        d.addCallback(lambda r: self._render_response(r, OK_CODE))
        return d

    @AuthJSONRPCServer.auth_required 
    def jsonrpc_announce_all_blobs_to_dht(self):
        """
        Announce all blobs to the dht

        Args:
            None
        Returns:

        """

        d = self.session.blob_manager.immediate_announce_all_blobs()
        d.addCallback(lambda _: self._render_response("Announced", OK_CODE))
        return d

    @AuthJSONRPCServer.auth_required 
    def jsonrpc_reflect(self, p):
        """
        Reflect a stream

        Args:
            sd_hash: sd_hash of lbry file
        Returns:
            True or traceback
        """

        sd_hash = p['sd_hash']
        d = self._get_lbry_file('sd_hash', sd_hash, return_json=False)
        d.addCallback(self._reflect)
        d.addCallbacks(lambda _: self._render_response(True, OK_CODE), lambda err: self._render_response(err.getTraceback(), OK_CODE))
        return d

    @AuthJSONRPCServer.auth_required 
    def jsonrpc_get_blob_hashes(self):
        """
        Returns all blob hashes

        Args:
            None
        Returns:
            list of blob hashes
        """

        d = self.session.blob_manager.get_all_verified_blobs()
        d.addCallback(lambda r: self._render_response(r, OK_CODE))
        return d

    @AuthJSONRPCServer.auth_required 
    def jsonrpc_reflect_all_blobs(self):
        """
        Reflects all saved blobs

        Args:
            None
        Returns:
            True
        """

        d = self.session.blob_manager.get_all_verified_blobs()
        d.addCallback(self._reflect_blobs)
        d.addCallback(lambda r: self._render_response(r, OK_CODE))
        return d

<<<<<<< HEAD
=======
    def jsonrpc_get_search_servers(self):
        """
        Get list of lighthouse servers

        Args:
            None
        Returns:
            List of address:port
        """

        d = self._render_response(SEARCH_SERVERS, OK_CODE)
        return d

    def jsonrpc_get_mean_availability(self):
        """
        Get mean blob availability

        Args:
            None
        Returns:
            Mean peers for a blob
        """

        d = self._render_response(self.session.blob_tracker.last_mean_availability, OK_CODE)
        return d

    def jsonrpc_get_availability(self, p):
        """
        Get stream availability for a winning claim

        Arg:
            name (str): lbry uri

        Returns:
             peers per blob / total blobs
        """

        def _get_mean(blob_availabilities):
            peer_counts = []
            for blob_availability in blob_availabilities:
                for blob, peers in blob_availability.iteritems():
                    peer_counts.append(peers)
            if peer_counts:
                return round(1.0 * sum(peer_counts) / len(peer_counts), 2)
            else:
                return 0.0

        name = p['name']

        d = self._resolve_name(name, force_refresh=True)
        d.addCallback(get_sd_hash)
        d.addCallback(self._download_sd_blob)
        d.addCallbacks(lambda descriptor: [blob.get('blob_hash') for blob in descriptor['blobs']],
                       lambda _: [])
        d.addCallback(self.session.blob_tracker.get_availability_for_blobs)
        d.addCallback(_get_mean)
        d.addCallback(lambda result: self._render_response(result, OK_CODE))

        return d

>>>>>>> 5f129faf

def get_lbrynet_version_from_github():
    """Return the latest released version from github."""
    response = requests.get('https://api.github.com/repos/lbryio/lbry/releases/latest')
    release = response.json()
    tag = release['tag_name']
    # githubs documentation claims this should never happen, but we'll check just in case
    if release['prerelease']:
        raise Exception('Release {} is a pre-release'.format(tag))
    return get_version_from_tag(tag)


def get_version_from_tag(tag):
    match = re.match('v([\d.]+)', tag)
    if match:
        return match.group(1)
    else:
        raise Exception('Failed to parse version from tag {}'.format(tag))


def get_sd_hash(stream_info):
    if not stream_info:
        return None
    try:
        return stream_info['sources']['lbry_sd_hash']
    except KeyError:
        return stream_info.get('stream_hash')


def get_output_callback(params):
    def callback(l):
        return {
            'stream_hash': params.sd_hash if params.stream_info else l.sd_hash,
            'path': os.path.join(params.download_directory, l.file_name)
        }
    return callback


def get_darwin_lbrycrdd_path():
    # use the path from the bundle if its available.
    default = "./lbrycrdd"
    try:
        import Foundation
    except ImportError:
        log.warning('Foundation module not installed, falling back to default lbrycrdd path')
        return default
    else:
        try:
            bundle = Foundation.NSBundle.mainBundle()
            return bundle.pathForResource_ofType_('lbrycrdd', None)
        except Exception:
            log.exception('Failed to get path from bundle, falling back to default')
            return default


class _DownloadNameHelper(object):
    def __init__(self, daemon, name, timeout=DEFAULT_TIMEOUT, download_directory=None,
                 file_name=None, wait_for_write=True):
        self.daemon = daemon
        self.name = name
        self.timeout = timeout
        if not download_directory or not os.path.isdir(download_directory):
            self.download_directory = daemon.download_directory
        else:
            self.download_directory = download_directory
        self.file_name = file_name
        self.wait_for_write = wait_for_write

    def _setup_stream(self, stream_info):
        stream_hash = get_sd_hash(stream_info)
        d = self.daemon._get_lbry_file_by_sd_hash(stream_hash)
        d.addCallback(self._prepend_stream_info, stream_info)
        return d

    def _prepend_stream_info(self, lbry_file, stream_info):
        if lbry_file:
            if os.path.isfile(os.path.join(self.download_directory, lbry_file.file_name)):
                return defer.succeed((stream_info, lbry_file))
        return defer.succeed((stream_info, None))

    def wait_or_get_stream(self, args):
        stream_info, lbry_file = args
        if lbry_file:
            log.debug('Wait on lbry_file')
            return self._wait_on_lbry_file(lbry_file)
        else:
            log.debug('No lbry_file, need to get stream')
            return self._get_stream(stream_info)

    def _get_stream(self, stream_info):
        d = self.daemon.add_stream(
            self.name, self.timeout, self.download_directory, self.file_name, stream_info)

        def _handle_timeout(args):
            was_successful, _, _ = args
            if not was_successful:
                log.warning("lbry://%s timed out, removing from streams", self.name)
                del self.daemon.streams[self.name]

        d.addCallback(_handle_timeout)

        if self.wait_for_write:
            d.addCallback(lambda _: self._wait_for_write())

        def _get_stream_for_return():
            stream = self.daemon.streams.get(self.name, None)
            if stream:
                return stream.downloader
            else:
                self._remove_from_wait("Timed out")
                return defer.fail(Exception("Timed out"))

        d.addCallback(lambda _: _get_stream_for_return())
        return d

    def _wait_for_write(self):
        d = defer.succeed(None)
        if not self.has_downloader_wrote():
            d.addCallback(lambda _: reactor.callLater(1, self._wait_for_write))
        return d

    def has_downloader_wrote(self):
        stream = self.daemon.streams.get(self.name, False)
        if stream:
            downloader = stream.downloader
        else:
            downloader = False
        if not downloader:
            return False
        return self.get_written_bytes(downloader.file_name)

    def _wait_on_lbry_file(self, f):
        written_bytes = self.get_written_bytes(f.file_name)
        if written_bytes:
            return defer.succeed(self._disp_file(f))
        return task.deferLater(reactor, 1, self._wait_on_lbry_file, f)

    def get_written_bytes(self, file_name):
        """Returns the number of bytes written to `file_name`.

        Returns False if there were issues reading `file_name`.
        """
        try:
            file_path = os.path.join(self.download_directory, file_name)
            if os.path.isfile(file_path):
                written_file = file(file_path)
                written_file.seek(0, os.SEEK_END)
                written_bytes = written_file.tell()
                written_file.close()
            else:
                written_bytes = False
        except Exception:
            writen_bytes = False
        return written_bytes

    def _disp_file(self, f):
        file_path = os.path.join(self.download_directory, f.file_name)
        log.info("Already downloaded: %s --> %s", f.sd_hash, file_path)
        return f

    def _remove_from_wait(self, r):
        if self.name in self.daemon.waiting_on:
            del self.daemon.waiting_on[self.name]
        return r


class _ResolveNameHelper(object):
    def __init__(self, daemon, name, force_refresh):
        self.daemon = daemon
        self.name = name
        self.force_refresh = force_refresh

    def get_deferred(self):
        if self.need_fresh_stream():
            log.info("Resolving stream info for lbry://%s", self.name)
            d = self.wallet.get_stream_info_for_name(self.name)
            d.addCallbacks(self._cache_stream_info, lambda _: defer.fail(UnknownNameError))
        else:
            log.debug("Returning cached stream info for lbry://%s", self.name)
            d = defer.succeed(self.name_data['claim_metadata'])
        return d

    @property
    def name_data(self):
        return self.daemon.name_cache[self.name]

    @property
    def wallet(self):
        return self.daemon.session.wallet

    def now(self):
        return self.daemon._get_long_count_timestamp()

    def _add_txid(self, txid):
        self.name_data['txid'] = txid
        return defer.succeed(None)

    def _cache_stream_info(self, stream_info):
        self.daemon.name_cache[self.name] = {
            'claim_metadata': stream_info,
            'timestamp': self.now()
        }
        d = self.wallet.get_txid_for_name(self.name)
        d.addCallback(self._add_txid)
        d.addCallback(lambda _: self.daemon._update_claim_cache())
        d.addCallback(lambda _: self.name_data['claim_metadata'])
        return d

    def need_fresh_stream(self):
        return self.force_refresh or not self.is_in_cache() or self.is_cached_name_expired()

    def is_in_cache(self):
        return self.name in self.daemon.name_cache

    def is_cached_name_expired(self):
        time_in_cache = self.now() - self.name_data['timestamp']
        return time_in_cache >= self.daemon.cache_time<|MERGE_RESOLUTION|>--- conflicted
+++ resolved
@@ -21,12 +21,7 @@
 from twisted.internet import defer, threads, error, reactor, task
 from twisted.internet.task import LoopingCall
 from txjsonrpc import jsonrpclib
-<<<<<<< HEAD
-=======
-from txjsonrpc.web import jsonrpc
-from txjsonrpc.web.jsonrpc import Handler
 from jsonschema import ValidationError
->>>>>>> 5f129faf
 
 from lbrynet import __version__ as lbrynet_version
 from lbryum.version import LBRYUM_VERSION as lbryum_version
@@ -48,11 +43,11 @@
 from lbrynet.core import utils
 from lbrynet.core.utils import generate_id
 from lbrynet.lbrynet_console.Settings import Settings
-from lbrynet.conf import MIN_BLOB_DATA_PAYMENT_RATE, DEFAULT_MAX_SEARCH_RESULTS, \
-                         KNOWN_DHT_NODES, DEFAULT_MAX_KEY_FEE, DEFAULT_WALLET, \
-                         DEFAULT_SEARCH_TIMEOUT, DEFAULT_CACHE_TIME, DEFAULT_UI_BRANCH, \
-                         LOG_POST_URL, LOG_FILE_NAME, REFLECTOR_SERVERS
-from lbrynet.conf import DEFAULT_SD_DOWNLOAD_TIMEOUT
+from lbrynet.conf import MIN_BLOB_DATA_PAYMENT_RATE, DEFAULT_MAX_SEARCH_RESULTS
+from lbrynet.conf import KNOWN_DHT_NODES, DEFAULT_MAX_KEY_FEE, DEFAULT_WALLET
+from lbrynet.conf import DEFAULT_SEARCH_TIMEOUT, DEFAULT_CACHE_TIME
+from lbrynet.conf import LOG_POST_URL, LOG_FILE_NAME, REFLECTOR_SERVERS, SEARCH_SERVERS
+from lbrynet.conf import DEFAULT_SD_DOWNLOAD_TIMEOUT, DEFAULT_UI_BRANCH
 from lbrynet.conf import DEFAULT_TIMEOUT
 from lbrynet import conf
 from lbrynet.core.StreamDescriptor import StreamDescriptorIdentifier, download_sd_blob, BlobStreamDescriptorReader
@@ -378,10 +373,17 @@
                     f.write("rpcpassword=" + password)
                 log.info("Done writing lbrycrd.conf")
 
-<<<<<<< HEAD
     @AuthJSONRPCServer.subhandler
     def _exclude_lbrycrd_only_commands_from_lbryum_session(self, request):
-=======
+        request.content.seek(0, 0)
+        content = request.content.read()
+        parsed = jsonrpclib.loads(content)
+        function_path = parsed.get("method")
+        if self.wallet_type == "lbryum" and function_path in ['set_miner', 'get_miner_status']:
+            log.warning("Mining commands are not available in lbryum")
+            raise Exception("Command not available in lbryum")
+        return True
+
     def set_wallet_attributes(self):
         self.wallet_dir = None
         if self.wallet_type != "lbrycrd":
@@ -399,31 +401,6 @@
             self.wallet_dir = os.path.join(os.path.expanduser("~"), ".lbrycrd")
         self.lbrycrd_conf = os.path.join(self.wallet_dir, "lbrycrd.conf")
         self.wallet_conf = os.path.join(self.wallet_dir, "lbrycrd.conf")
-
-    def _responseFailed(self, err, call):
-        log.debug(err.getTraceback())
-
-    def render(self, request):
-        origin = request.getHeader("Origin")
-        referer = request.getHeader("Referer")
-
-        if origin not in [None, 'http://localhost:5279']:
-            log.warning("Attempted api call from %s", origin)
-            return server.failure
-
-        if referer is not None and not referer.startswith('http://localhost:5279/'):
-            log.warning("Attempted api call from %s", referer)
-            return server.failure
-
->>>>>>> 5f129faf
-        request.content.seek(0, 0)
-        content = request.content.read()
-        parsed = jsonrpclib.loads(content)
-        function_path = parsed.get("method")
-        if self.wallet_type == "lbryum" and function_path in ['set_miner', 'get_miner_status']:
-            log.warning("Mining commands are not available in lbryum")
-            raise Exception("Command not available in lbryum")
-        return True
 
     def setup(self, branch=DEFAULT_UI_BRANCH, user_specified=False, branch_specified=False, host_ui=True):
         def _log_starting_vals():
@@ -503,7 +480,7 @@
         self.analytics_api.track(event)
 
     def _get_platform(self):
-        r =  {
+        r = {
             "processor": platform.processor(),
             "python_version": platform.python_version(),
             "platform": platform.platform(),
@@ -2521,12 +2498,9 @@
         d.addCallback(lambda r: self._render_response(r, OK_CODE))
         return d
 
-<<<<<<< HEAD
-=======
     def jsonrpc_get_search_servers(self):
         """
         Get list of lighthouse servers
-
         Args:
             None
         Returns:
@@ -2583,7 +2557,6 @@
 
         return d
 
->>>>>>> 5f129faf
 
 def get_lbrynet_version_from_github():
     """Return the latest released version from github."""
