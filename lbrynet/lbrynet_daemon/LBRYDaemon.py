import locale
import os
import sys
import json
import binascii
import webbrowser
import xmlrpclib
import subprocess
import logging
import argparse
import pwd
import requests

from twisted.web import xmlrpc, server
from twisted.internet import defer, threads, reactor, error
from datetime import datetime
from decimal import Decimal
from StringIO import StringIO
from zipfile import ZipFile
from urllib import urlopen

from lbrynet.core.PaymentRateManager import PaymentRateManager
from lbrynet.core.server.BlobAvailabilityHandler import BlobAvailabilityHandlerFactory
from lbrynet.core.server.BlobRequestHandler import BlobRequestHandlerFactory
from lbrynet.core.server.ServerProtocol import ServerProtocolFactory
from lbrynet.lbrynet_console.ControlHandlers import get_time_behind_blockchain
from lbrynet.core.Error import UnknownNameError
from lbrynet.lbryfile.StreamDescriptor import LBRYFileStreamType
from lbrynet.lbryfile.client.LBRYFileDownloader import LBRYFileSaverFactory, LBRYFileOpenerFactory
from lbrynet.lbryfile.client.LBRYFileOptions import add_lbry_file_to_sd_identifier
from lbrynet.lbrynet_daemon.LBRYDownloader import GetStream, FetcherDaemon
from lbrynet.lbrynet_daemon.LBRYPublisher import Publisher
from lbrynet.core.utils import generate_id
from lbrynet.lbrynet_console.LBRYSettings import LBRYSettings
from lbrynet.conf import MIN_BLOB_DATA_PAYMENT_RATE, DEFAULT_MAX_SEARCH_RESULTS, KNOWN_DHT_NODES, DEFAULT_MAX_KEY_FEE
from lbrynet.core.StreamDescriptor import StreamDescriptorIdentifier, download_sd_blob
from lbrynet.core.Session import LBRYSession
from lbrynet.core.PTCWallet import PTCWallet
from lbrynet.core.LBRYcrdWallet import LBRYcrdWallet, LBRYumWallet
from lbrynet.lbryfilemanager.LBRYFileManager import LBRYFileManager
from lbrynet.lbryfile.LBRYFileMetadataManager import DBLBRYFileMetadataManager, TempLBRYFileMetadataManager

log = logging.getLogger(__name__)


# logging.basicConfig(level=logging.DEBUG)


# TODO add login credentials in a conf file

# issues with delete:
# TODO when stream is stopped the generated file is deleted

# functions to add:
# TODO send credits to address
# TODO alert if your copy of a lbry file is out of date with the name record


class LBRYDaemon(xmlrpc.XMLRPC):
    """
    LBRYnet daemon
    """

    def setup(self, wallet_type, check_for_updates):
        def _set_vars(wallet_type, check_for_updates):
            self.fetcher = None
            self.current_db_revision = 1
            self.run_server = True
            self.session = None
            self.known_dht_nodes = KNOWN_DHT_NODES
            if sys.platform != "darwin":
                self.db_dir = os.path.join(os.path.expanduser("~"), ".lbrynet")
            else:
                self.db_dir = os.path.join(os.path.expanduser("~"), "Library/Application Support/lbrynet")
            self.blobfile_dir = os.path.join(self.db_dir, "blobfiles")
            self.peer_port = 3333
            self.dht_node_port = 4444
            self.first_run = False
            if os.name == "nt":
                from lbrynet.winhelpers.knownpaths import get_path, FOLDERID, UserHandle
                self.download_directory = get_path(FOLDERID.Downloads, UserHandle.current)
                self.wallet_dir = os.path.join(get_path(FOLDERID.RoamingAppData, UserHandle.current), "lbrycrd")
            elif sys.platform == "darwin":
                self.download_directory = os.path.join(os.path.expanduser("~"), 'Downloads')
                self.wallet_dir = os.path.join(os.path.expanduser("~"), "Library/Application Support/lbrycrd")
            else:
                self.wallet_dir = os.path.join(os.path.expanduser("~"), ".lbrycrd")
                self.download_directory = os.path.join(os.path.expanduser("~"), 'Downloads')

            self.wallet_conf = os.path.join(self.wallet_dir, "lbrycrd.conf")
            self.wallet_user = None
            self.wallet_password = None
            self.sd_identifier = StreamDescriptorIdentifier()
            self.stream_info_manager = TempLBRYFileMetadataManager()
            self.wallet_rpc_port = 8332
            self.downloads = []
            self.stream_frames = []
            self.default_blob_data_payment_rate = MIN_BLOB_DATA_PAYMENT_RATE
            self.use_upnp = True
            self.start_lbrycrdd = True
            if os.name == "nt":
                self.lbrycrdd_path = "lbrycrdd.exe"
            else:
                self.lbrycrdd_path = "./lbrycrdd"
            self.delete_blobs_on_remove = True
            self.blob_request_payment_rate_manager = None
            self.lbry_file_metadata_manager = None
            self.lbry_file_manager = None
            self.settings = LBRYSettings(self.db_dir)
            self.wallet_type = wallet_type
            self.check_for_updates = check_for_updates
            self.lbrycrd_conf = os.path.join(self.wallet_dir, "lbrycrd.conf")
            self.autofetcher_conf = os.path.join(self.wallet_dir, "autofetcher.conf")
            self.created_data_dir = False
            if not os.path.exists(self.db_dir):
                os.mkdir(self.db_dir)
                self.created_data_dir = True
            self.session_settings = None
            self.data_rate = MIN_BLOB_DATA_PAYMENT_RATE
            self.max_key_fee = DEFAULT_MAX_KEY_FEE
            self.max_search_results = DEFAULT_MAX_SEARCH_RESULTS
            self.restart_message = ""
            self.startup_message = ""
            self.announced_startup = False
            self.search_timeout = 3.0
            self.query_handlers = {}

            return defer.succeed(None)

        def _disp_startup():
            if self.restart_message:
                print self.restart_message
            else:
                print "Started LBRYnet daemon"
                print "The daemon can be shut down by running 'stop-lbrynet-daemon' in a terminal"
                log.info('[' + str(datetime.now()) + '] Started lbrynet-daemon')

            return defer.succeed(None)

        log.info('[' + str(datetime.now()) + '] Starting lbrynet-daemon')

        d = defer.Deferred()
        d.addCallback(lambda _: _set_vars(wallet_type, check_for_updates))
        d.addCallback(lambda _: threads.deferToThread(self._setup_data_directory))
        d.addCallback(lambda _: self._check_db_migration())
        d.addCallback(lambda _: self._get_settings())
        d.addCallback(lambda _: self._get_lbrycrdd_path())
        d.addCallback(lambda _: self._get_session())
        d.addCallback(lambda _: add_lbry_file_to_sd_identifier(self.sd_identifier))
        d.addCallback(lambda _: self._setup_stream_identifier())
        d.addCallback(lambda _: self._setup_lbry_file_manager())
        d.addCallback(lambda _: self._setup_lbry_file_opener())
        d.addCallback(lambda _: self._setup_query_handlers())
        d.addCallback(lambda _: self._setup_server())
<<<<<<< HEAD
        # if sys.platform == "darwin":
        #     d.addCallback(lambda _: self._update())
        #     d.addCallback(lambda _: self.status_app.run())
=======
        # d.addCallback(lambda _: self._update() if self.check_for_updates == "True" and sys.platform == "darwin"
        #                         else defer.succeed(None))
>>>>>>> 71c2cd50
        d.addCallback(lambda _: self._setup_fetcher())
        d.addCallback(lambda _: _disp_startup())
        d.callback(None)

        return defer.succeed(None)

    def _update(self):
        def _check_for_updater():
            if os.path.isdir("/Applications/LBRY Updater.app"):
                print "Found LBRY updater"
                return defer.succeed(None)

            print "LBRY updater not found, downloading and installing..."
            url = urlopen("https://rawgit.com/jackrobison/lbrynet-app/master/LBRY%20Updater.app.zip")
            zipped_app = ZipFile(StringIO(url.read()))
            zipped_app.extractall("/Applications")
            return defer.succeed(None)

        def _update_lbrynet():
            git_version = subprocess.check_output(
                "git ls-remote https://github.com/lbryio/lbry.git | grep HEAD | cut -f 1",
                shell=True)
            if os.path.isfile(os.path.join(self.db_dir, "lbrynet_version.txt")):
                f = open(os.path.join(self.db_dir, "lbrynet_version.txt"), 'r')
                current_version = f.read()
                f.close()
                if git_version == current_version:
                    print "LBRYnet installation version " + current_version[:-1] + " is up to date"
                    return defer.succeed(None)
                print "Update LBRYnet version " + current_version[:-1] + " --> " + git_version[:-1]
                self.restart_message = "Updates available"
            else:
                print "Update LBRYnet to version " + git_version[:-1]
                self.restart_message = "Updates available"

            return defer.succeed(None)

        def _update_lbrycrdd():
            git_version = subprocess.check_output(
                "git ls-remote https://github.com/jackrobison/lbrynet-app.git | grep HEAD | cut -f 1",
                shell=True)
            if os.path.isfile(os.path.join(self.wallet_dir, "lbry_app_version.txt")):
                f = open(os.path.join(self.wallet_dir, "lbry_app_version.txt"), 'r')
                current_version = f.read()
                f.close()
                if git_version == current_version:
                    print "LBRY installation version " + current_version[:-1] + " is up to date"
                    return defer.succeed(None)
                print "Update LBRY version " + current_version[:-1] + " --> " + git_version[:-1]
                self.restart_message = "Updates available"
            else:
                print "Update LBRY to version " + git_version[:-1]
                self.restart_message = "Updates available"

            return defer.succeed(None)

        def _update_lbryum():
            git_version = subprocess.check_output(
                "git ls-remote https://github.com/lbryio/lbryum.git | grep HEAD | cut -f 1",
                shell=True)
            if os.path.isfile(os.path.join(self.db_dir, "lbryum_version.txt")):
                f = open(os.path.join(self.db_dir, "lbryum_version.txt"), 'r')
                current_version = f.read()
                f.close()
                if git_version == current_version:
                    print "LBRYum installation version " + current_version[:-1] + " is up to date"
                    return defer.succeed(None)
                print "Update LBRYum version " + current_version[:-1] + " --> " + git_version[:-1]
                self.restart_message = "Updates available"
            else:
                print "Update LBRYum to version " + git_version[:-1]
                self.restart_message = "Updates available"

            return defer.succeed(None)

        d = _check_for_updater()
        d.addCallback(lambda _: _update_lbrynet())
        d.addCallback(lambda _: _update_lbrycrdd() if self.wallet_type == 'lbrycrd' else _update_lbryum())
        d.addCallback(lambda _: os.system("open /Applications/LBRY\ Updater.app &>/dev/null") if self.restart_message
        else defer.succeed(None))
        d.addCallbacks(lambda _: self._restart() if self.restart_message else defer.succeed(None))

        return defer.succeed(None)

    def _restart(self):
        def _disp_shutdown():
            print 'Restarting lbrynet daemon'
            return defer.succeed(None)

        # LBRY Updater.app will restart the daemon
        d = self._shutdown()
        d.addCallback(lambda _: _disp_shutdown())
        d.addCallback(lambda _: reactor.callLater(1.0, reactor.stop))

        return d

    def _start_server(self):

        if self.peer_port is not None:

            server_factory = ServerProtocolFactory(self.session.rate_limiter,
                                                   self.query_handlers,
                                                   self.session.peer_manager)
            try:
                self.lbry_server_port = reactor.listenTCP(self.peer_port, server_factory)
            except error.CannotListenError as e:
                import traceback
                log.error("Couldn't bind to port %d. %s", self.peer_port, traceback.format_exc())
                raise ValueError("%s lbrynet may already be running on your computer.", str(e))
        return defer.succeed(True)

    def _stop_server(self):
        if self.lbry_server_port is not None:
            self.lbry_server_port, p = None, self.lbry_server_port
            return defer.maybeDeferred(p.stopListening)
        else:
            return defer.succeed(True)

    def _setup_server(self):

        def restore_running_status(running):
            if running is True:
                return self._start_server()
            return defer.succeed(True)

        dl = self.settings.get_server_running_status()
        dl.addCallback(restore_running_status)
        return dl

    def _setup_query_handlers(self):
        handlers = [
            # CryptBlobInfoQueryHandlerFactory(self.lbry_file_metadata_manager, self.session.wallet,
            #                                 self._server_payment_rate_manager),
            BlobAvailabilityHandlerFactory(self.session.blob_manager),
            # BlobRequestHandlerFactory(self.session.blob_manager, self.session.wallet,
            #                          self._server_payment_rate_manager),
            self.session.wallet.get_wallet_info_query_handler_factory(),
        ]

        def get_blob_request_handler_factory(rate):
            self.blob_request_payment_rate_manager = PaymentRateManager(
                self.session.base_payment_rate_manager, rate
            )
            handlers.append(BlobRequestHandlerFactory(self.session.blob_manager, self.session.wallet,
                                                      self.blob_request_payment_rate_manager))

        d1 = self.settings.get_server_data_payment_rate()
        d1.addCallback(get_blob_request_handler_factory)

        dl = defer.DeferredList([d1])
        dl.addCallback(lambda _: self._add_query_handlers(handlers))
        return dl

    def _add_query_handlers(self, query_handlers):

        def _set_query_handlers(statuses):
            from future_builtins import zip
            for handler, (success, status) in zip(query_handlers, statuses):
                if success is True:
                    self.query_handlers[handler] = status

        ds = []
        for handler in query_handlers:
            ds.append(self.settings.get_query_handler_status(handler.get_primary_query_identifier()))
        dl = defer.DeferredList(ds)
        dl.addCallback(_set_query_handlers)
        return dl

    def _shutdown(self):
        print 'Closing lbrynet session'
        d = self._stop_server()
        if self.session is not None:
            d.addCallback(lambda _: self.session.shut_down())
        return d

    def _update_settings(self):
        self.data_rate = self.session_settings['data_rate']
        self.max_key_fee = self.session_settings['max_key_fee']

    def _setup_fetcher(self):
        self.fetcher = FetcherDaemon(self.session, self.lbry_file_manager, self.lbry_file_metadata_manager,
                                     self.session.wallet, self.sd_identifier, self.autofetcher_conf)
        return defer.succeed(None)

    def _setup_data_directory(self):
        print "Loading databases..."
        if self.created_data_dir:
            db_revision = open(os.path.join(self.db_dir, "db_revision"), mode='w')
            db_revision.write(str(self.current_db_revision))
            db_revision.close()
            log.debug("Created the db revision file: %s", str(os.path.join(self.db_dir, "db_revision")))
        if not os.path.exists(self.blobfile_dir):
            os.mkdir(self.blobfile_dir)
            log.debug("Created the blobfile directory: %s", str(self.blobfile_dir))

    def _check_db_migration(self):
        old_revision = 0
        db_revision_file = os.path.join(self.db_dir, "db_revision")
        if os.path.exists(db_revision_file):
            old_revision = int(open(db_revision_file).read().strip())
        if old_revision < self.current_db_revision:
            from lbrynet.db_migrator import dbmigrator
            print "Upgrading your databases..."
            d = threads.deferToThread(dbmigrator.migrate_db, self.db_dir, old_revision, self.current_db_revision)

            def print_success(old_dirs):
                success_string = "Finished upgrading the databases. It is now safe to delete the"
                success_string += " following directories, if you feel like it. It won't make any"
                success_string += " difference.\nAnyway here they are: "
                for i, old_dir in enumerate(old_dirs):
                    success_string += old_dir
                    if i + 1 < len(old_dir):
                        success_string += ", "
                print success_string

            d.addCallback(print_success)
            return d
        return defer.succeed(True)

    def _get_settings(self):
        d = self.settings.start()
        d.addCallback(lambda _: self.settings.get_lbryid())
        d.addCallback(self._set_lbryid)
        d.addCallback(lambda _: self._get_lbrycrdd_path())
        return d

    def _set_lbryid(self, lbryid):
        if lbryid is None:
            return self._make_lbryid()
        else:
            self.lbryid = lbryid

    def _make_lbryid(self):
        self.lbryid = generate_id()
        d = self.settings.save_lbryid(self.lbryid)
        return d

    def _setup_lbry_file_manager(self):
        self.lbry_file_metadata_manager = DBLBRYFileMetadataManager(self.db_dir)
        d = self.lbry_file_metadata_manager.setup()

        def set_lbry_file_manager():
            self.lbry_file_manager = LBRYFileManager(self.session, self.lbry_file_metadata_manager, self.sd_identifier)
            return self.lbry_file_manager.setup()

        d.addCallback(lambda _: set_lbry_file_manager())

        return d

    def _get_session(self):
        def get_default_data_rate():
            d = self.settings.get_default_data_payment_rate()
            d.addCallback(lambda rate: {"default_data_payment_rate": rate if rate is not None else
            MIN_BLOB_DATA_PAYMENT_RATE})
            return d

        def get_wallet():
            if self.wallet_type == "lbrycrd":
                print "Using lbrycrd wallet"
                log.info("Using lbrycrd wallet")
                lbrycrdd_path = None
                if self.start_lbrycrdd is True:
                    lbrycrdd_path = self.lbrycrdd_path
                    if not lbrycrdd_path:
                        lbrycrdd_path = self.default_lbrycrdd_path
                d = defer.succeed(LBRYcrdWallet(self.db_dir, wallet_dir=self.wallet_dir, wallet_conf=self.lbrycrd_conf,
                                                lbrycrdd_path=lbrycrdd_path))
            elif self.wallet_type == "lbryum":
                print "Using lbryum wallet"
                log.info("Using lbryum wallet")
                d = defer.succeed(LBRYumWallet(self.db_dir))
            elif self.wallet_type == "ptc":
                print "Using PTC wallet"
                log.info("Using PTC wallet")
                d = defer.succeed(PTCWallet(self.db_dir))
            else:
                d = defer.fail()

            d.addCallback(lambda wallet: {"wallet": wallet})
            return d

        d1 = get_default_data_rate()
        d2 = get_wallet()

        def combine_results(results):
            r = {}
            for success, result in results:
                if success is True:
                    r.update(result)
            return r

        def create_session(results):
            self.session = LBRYSession(results['default_data_payment_rate'], db_dir=self.db_dir, lbryid=self.lbryid,
                                       blob_dir=self.blobfile_dir, dht_node_port=self.dht_node_port,
                                       known_dht_nodes=self.known_dht_nodes, peer_port=self.peer_port,
                                       use_upnp=self.use_upnp, wallet=results['wallet'])

        dl = defer.DeferredList([d1, d2], fireOnOneErrback=True)
        dl.addCallback(combine_results)
        dl.addCallback(create_session)
        dl.addCallback(lambda _: self.session.setup())
        dl.addCallback(lambda _: self._check_first_run())
        dl.addCallback(self._show_first_run_result)
        return dl

    def _check_first_run(self):
        d = self.session.wallet.check_first_run()
        d.addCallback(lambda is_first_run: self._do_first_run() if is_first_run else 0.0)
        return d

    def _do_first_run(self):
        d = self.session.wallet.get_new_address()

        def send_request(url, data):
            r = requests.post(url, json=data)
            if r.status_code == 200:
                return r.json()['credits_sent']
            return 0.0

        def log_error(err):
            log.warning("unable to request free credits. %s", err.getErrorMessage())
            return 0.0

        def request_credits(address):
            url = "http://credreq.lbry.io/requestcredits"
            data = {"address": address}
            d = threads.deferToThread(send_request, url, data)
            d.addErrback(log_error)
            return d

        d.addCallback(request_credits)
        return d

    def _show_first_run_result(self, credits_received):
        if credits_received != 0.0:
            points_string = locale.format_string("%.2f LBC", (round(credits_received, 2),), grouping=True)
            self.startup_message = "Thank you for testing the alpha version of LBRY! You have been given %s for free because we love you. Please give them a few minutes to show up while you catch up with our blockchain." % points_string
        else:
            self.startup_message = "Connected to LBRYnet"

    def _get_lbrycrdd_path(self):
        def get_lbrycrdd_path_conf_file():
            lbrycrdd_path_conf_path = os.path.join(os.path.expanduser("~"), ".lbrycrddpath.conf")
            if not os.path.exists(lbrycrdd_path_conf_path):
                return ""
            lbrycrdd_path_conf = open(lbrycrdd_path_conf_path)
            lines = lbrycrdd_path_conf.readlines()
            return lines

        d = threads.deferToThread(get_lbrycrdd_path_conf_file)

        def load_lbrycrdd_path(conf):
            for line in conf:
                if len(line.strip()) and line.strip()[0] != "#":
                    self.lbrycrdd_path = line.strip()
                    print self.lbrycrdd_path

        d.addCallback(load_lbrycrdd_path)
        return d

    def _setup_stream_identifier(self):
        file_saver_factory = LBRYFileSaverFactory(self.session.peer_finder, self.session.rate_limiter,
                                                  self.session.blob_manager, self.stream_info_manager,
                                                  self.session.wallet, self.download_directory)
        self.sd_identifier.add_stream_downloader_factory(LBRYFileStreamType, file_saver_factory)
        file_opener_factory = LBRYFileOpenerFactory(self.session.peer_finder, self.session.rate_limiter,
                                                    self.session.blob_manager, self.stream_info_manager,
                                                    self.session.wallet)
        self.sd_identifier.add_stream_downloader_factory(LBRYFileStreamType, file_opener_factory)
        return defer.succeed(None)

    def _setup_lbry_file_opener(self):

        downloader_factory = LBRYFileOpenerFactory(self.session.peer_finder, self.session.rate_limiter,
                                                   self.session.blob_manager, self.stream_info_manager,
                                                   self.session.wallet)
        self.sd_identifier.add_stream_downloader_factory(LBRYFileStreamType, downloader_factory)
        return defer.succeed(True)

    def _download_name(self, name):
        def _disp_file(file):
            print '[' + str(datetime.now()) + ']' + ' Already downloaded: ' + str(file.stream_hash)
            d = self._path_from_lbry_file(file)
            return d

        def _get_stream(name):
            def _disp(stream):
                print '[' + str(datetime.now()) + ']' + ' Start stream: ' + stream['stream_hash']
                return stream

            d = self.session.wallet.get_stream_info_for_name(name)
            stream = GetStream(self.sd_identifier, self.session, self.session.wallet, self.lbry_file_manager,
                               max_key_fee=self.max_key_fee, data_rate=self.data_rate)
            d.addCallback(_disp)
            d.addCallback(lambda stream_info: stream.start(stream_info))
            d.addCallback(lambda _: self._path_from_name(name))

            return d

        d = self._check_history(name)
        d.addCallback(lambda lbry_file: _get_stream(name) if not lbry_file else _disp_file(lbry_file))
        d.addCallback(lambda _: self._check_history(name))
        d.addCallback(lambda lbry_file: self._path_from_lbry_file(lbry_file) if lbry_file else 'Not found')
        d.addErrback(lambda err: str(err))

        return d

    def _resolve_name(self, name):
        d = defer.Deferred()
        d.addCallback(lambda _: self.session.wallet.get_stream_info_for_name(name))
        d.addErrback(lambda _: defer.fail(UnknownNameError))

        return d

    def _resolve_name_wc(self, name):
        d = defer.Deferred()
        d.addCallback(lambda _: self.session.wallet.get_stream_info_for_name(name))
        d.addErrback(lambda _: defer.fail(UnknownNameError))
        d.callback(None)

        return d

    def _check_history(self, name):
        def _get_lbry_file(path):
            f = open(path, 'r')
            l = json.loads(f.read())
            f.close()
            file_name = l['stream_name'].decode('hex')
            lbry_file = [file for file in self.lbry_file_manager.lbry_files if file.stream_name == file_name]
            if lbry_file:
                return lbry_file[0]
            else:
                return None

        def _check(info):
            stream_hash = info['stream_hash']
            path = os.path.join(self.blobfile_dir, stream_hash)
            if os.path.isfile(path):
                print "[" + str(datetime.now()) + "] Search for lbry_file, returning: " + stream_hash
                log.info("[" + str(datetime.now()) + "] Search for lbry_file, returning: " + stream_hash)
                return defer.succeed(_get_lbry_file(path))
            else:
                print "[" + str(datetime.now()) + "] Search for lbry_file didn't return anything"
                log.info("[" + str(datetime.now()) + "] Search for lbry_file didn't return anything")
                return defer.succeed(False)

        d = self._resolve_name(name)
        d.addCallbacks(_check, lambda _: False)
        d.callback(None)

        return d

    def _delete_lbry_file(self, lbry_file):
        d = self.lbry_file_manager.delete_lbry_file(lbry_file)

        def finish_deletion(lbry_file):
            d = lbry_file.delete_data()
            d.addCallback(lambda _: _delete_stream_data(lbry_file))
            return d

        def _delete_stream_data(lbry_file):
            s_h = lbry_file.stream_hash
            d = self.lbry_file_manager.get_count_for_stream_hash(s_h)
            # TODO: could possibly be a timing issue here
            d.addCallback(lambda c: self.stream_info_manager.delete_stream(s_h) if c == 0 else True)
            return d

        d.addCallback(lambda _: finish_deletion(lbry_file))
        return d

    def _path_from_name(self, name):
        d = self._check_history(name)
        d.addCallback(lambda lbry_file: {'stream_hash': lbry_file.stream_hash,
                                         'path': os.path.join(self.download_directory, lbry_file.file_name)}
        if lbry_file else defer.fail(UnknownNameError))
        return d

    def _path_from_lbry_file(self, lbry_file):
        if lbry_file:
            r = {'stream_hash': lbry_file.stream_hash,
                 'path': os.path.join(self.download_directory, lbry_file.file_name)}
            return defer.succeed(r)
        else:
            return defer.fail(UnknownNameError)

    def _get_est_cost(self, name):
        def _check_est(d, name):
            if type(d.result) is float:
                print '[' + str(datetime.now()) + '] Cost est for lbry://' + name + ': ' + str(d.result) + 'LBC'
                log.info('[' + str(datetime.now()) + '] Cost est for lbry://' + name + ': ' + str(d.result) + 'LBC')
            else:
                print '[' + str(datetime.now()) + '] Timeout estimating cost for lbry://' + name + ', using key fee'
                log.info('[' + str(datetime.now()) + '] Timeout estimating cost for lbry://' + name + ', using key fee')
                d.cancel()
            return defer.succeed(None)

        def _add_key_fee(data_cost):
            d = self.session.wallet.get_stream_info_for_name(name)
            d.addCallback(lambda info: data_cost + info['key_fee'] if 'key_fee' in info.keys() else data_cost)
            return d

        d = self.session.wallet.get_stream_info_for_name(name)
        d.addCallback(lambda info: download_sd_blob(self.session, info['stream_hash'],
                                                    self.blob_request_payment_rate_manager))
        d.addCallback(self.sd_identifier.get_metadata_for_sd_blob)
        d.addCallback(lambda metadata: metadata.validator.info_to_show())
        d.addCallback(lambda info: int(dict(info)['stream_size']) / 1000000 * self.data_rate)
        d.addCallback(_add_key_fee)
        d.addErrback(lambda _: _add_key_fee(0.0))
        reactor.callLater(self.search_timeout, _check_est, d, name)

        return d

    def xmlrpc_is_running(self):
        if self.startup_message != "" and self.announced_startup == False:
            print "Startup message:", self.startup_message
            self.announced_startup = True
            return self.startup_message
        elif self.announced_startup:
            return True
        else:
            return False

    def xmlrpc_get_settings(self):
        """
        Get LBRY payment settings

        @return {'data_rate': float, 'max_key_fee': float}
        """

        if not self.session_settings:
            self.session_settings = {'data_rate': self.data_rate, 'max_key_fee': self.max_key_fee}

        print '[' + str(datetime.now()) + '] Get daemon settings'
        return self.session_settings

    def xmlrpc_set_settings(self, settings):
        """
        Set LBRY payment settings

        @param settings dict: {'data_rate': float, 'max_key_fee': float}
        """

        self.session_settings = settings
        self._update_settings()

        print '[' + str(datetime.now()) + '] Set daemon settings'
        return 'Set'

    def xmlrpc_start_fetcher(self):
        """
        Start autofetcher
        """

        self.fetcher.start()
        print '[' + str(datetime.now()) + '] Start autofetcher'
        log.info('[' + str(datetime.now()) + '] Start autofetcher')
        return 'Started autofetching'

    def xmlrpc_stop_fetcher(self):
        """
        Stop autofetcher
        """

        self.fetcher.stop()
        print '[' + str(datetime.now()) + '] Stop autofetcher'
        log.info('[' + str(datetime.now()) + '] Stop autofetcher')
        return 'Stopped autofetching'

    def xmlrpc_fetcher_status(self):
        """
        Start autofetcher
        """

        print '[' + str(datetime.now()) + '] Get fetcher status'
        return str(self.fetcher.check_if_running())

    def xmlrpc_get_balance(self):
        """
        Get LBC balance
        """

        print '[' + str(datetime.now()) + '] Get balance'
        return str(self.session.wallet.wallet_balance)

    def xmlrpc_stop(self):
        """
        Stop lbrynet-daemon
        """

        def _disp_shutdown():
            log.info('Shutting down lbrynet daemon')
            print 'Shutting down lbrynet daemon'

        d = self._shutdown()
        d.addCallback(lambda _: _disp_shutdown())
        d.addCallback(lambda _: reactor.callLater(1.0, reactor.stop))

        return defer.succeed('Shutting down')

    def xmlrpc_get_lbry_files(self):
        """
        Get LBRY files

        @return: List of managed LBRY files
        """

        r = []
        for f in self.lbry_file_manager.lbry_files:
            if f.key:
                t = {'completed': f.completed, 'file_name': f.file_name, 'key': binascii.b2a_hex(f.key),
                     'points_paid': f.points_paid, 'stopped': f.stopped, 'stream_hash': f.stream_hash,
                     'stream_name': f.stream_name, 'suggested_file_name': f.suggested_file_name,
                     'upload_allowed': f.upload_allowed}

            else:
                t = {'completed': f.completed, 'file_name': f.file_name, 'key': None, 'points_paid': f.points_paid,
                     'stopped': f.stopped, 'stream_hash': f.stream_hash, 'stream_name': f.stream_name,
                     'suggested_file_name': f.suggested_file_name, 'upload_allowed': f.upload_allowed}

            r.append(json.dumps(t))

        print '[' + str(datetime.now()) + '] Get LBRY files'
        return r

    def xmlrpc_resolve_name(self, name):
        """
        Resolve stream info from a LBRY uri

        @param: name
        @return: info for name claim
        """

        def _disp(info):
            print '[' + str(datetime.now()) + ']' + ' Resolved info: ' + str(info['stream_hash'])
            return info

        d = self._resolve_name(name)
        d.addCallbacks(_disp, lambda _: str('UnknownNameError'))
        d.callback(None)
        return d

    def xmlrpc_get(self, name):
        """
        Download stream from a LBRY uri

        @param: name
        @return: {'stream_hash': hex string, 'path': path of download}
        """

        if name:
            d = self._download_name(name)
        else:
            d = defer.succeed('No name provided')
        return d

    def xmlrpc_stop_lbry_file(self, stream_hash):
        try:
            lbry_file = [f for f in self.lbry_file_manager.lbry_files if f.stream_hash == stream_hash][0]
        except IndexError:
            return defer.fail(UnknownNameError)

        if not lbry_file.stopped:
            d = self.lbry_file_manager.toggle_lbry_file_running(lbry_file)
            d.addCallback(lambda _: 'Stream has been stopped')
            d.addErrback(lambda err: str(err))
            return d
        else:
            return defer.succeed('Stream was already stopped')

    def xmlrpc_start_lbry_file(self, stream_hash):
        try:
            lbry_file = [f for f in self.lbry_file_manager.lbry_files if f.stream_hash == stream_hash][0]
        except IndexError:
            return defer.fail(UnknownNameError)

        if lbry_file.stopped:
            d = self.lbry_file_manager.toggle_lbry_file_running(lbry_file)
            d.callback(None)
            return defer.succeed('Stream started')
        else:
            return defer.succeed('Stream was already running')

    def xmlrpc_render_html(self, html):
        """
        Writes html to lbry.html in the downloads directory, then opens it with the browser

        @param html:
        """

        def _make_file(html, path):
            f = open(path, 'w')
            f.write(html)
            f.close()
            return defer.succeed(None)

        def _disp_err(err):
            print str(err.getTraceback())
            return err

        path = os.path.join(self.download_directory, 'lbry.html')

        d = defer.Deferred()
        d.addCallback(lambda _: _make_file(html, path))
        d.addCallback(lambda _: os.chown(path, pwd.getpwuid(os.getuid()).pw_uid, pwd.getpwuid(os.getuid()).pw_gid))
        d.addCallback(lambda _: webbrowser.open('file://' + path))
        d.addErrback(_disp_err)
        d.callback(None)

        return d

    def xmlrpc_render_gui(self):
        """
        Opens the lbry web ui in a browser
        """

        def _disp_err(err):
            print str(err.getTraceback())
            return err

        d = defer.Deferred()
        d.addCallback(lambda _: webbrowser.open(
            "file://" + str(os.path.join(self.download_directory, "lbryio/view/page/gui.html"))))
        d.addErrback(_disp_err)
        d.callback(None)

        return d

    def xmlrpc_search_nametrie(self, search):
        """
        Search the nametrie for claims beginning with search

        @param search:
        @return:
        """

        def _clean(n):
            t = []
            for i in n:
                if i[0]:
                    if i[1][0][0] and i[1][1][0] and i[1][2][0]:
                        i[1][0][1]['value'] = str(i[1][0][1]['value'])
                        t.append([i[1][0][1], i[1][1][1], i[1][2][1]])
            return t

        def _parse(results):
            f = []
            for chain, meta, cost_est in results:
                t = {}
                if 'name' in chain.keys():
                    t['name'] = chain['name']
                if 'thumbnail' in meta.keys():
                    t['img'] = meta['thumbnail']
                else:
                    t['img'] = 'File://' + str(
                        os.path.join(self.download_directory, "lbryio/web/img/Free-speech-flag.svg"))
                if 'name' in meta.keys():
                    t['title'] = meta['name']
                if 'description' in meta.keys():
                    t['description'] = meta['description']
                t['cost_est'] = cost_est
                f.append(t)

            return f

        def resolve_claims(claims):
            ds = []
            for claim in claims:
                d1 = defer.succeed(claim)
                d2 = self._resolve_name_wc(claim['name'])
                d3 = self._get_est_cost(claim['name'])
                dl = defer.DeferredList([d1, d2, d3], consumeErrors=True)
                ds.append(dl)
            return defer.DeferredList(ds)

        def _disp(results):
            print '[' + str(datetime.now()) + '] Found ' + str(len(results)) + ' results'
            log.info('[' + str(datetime.now()) + '] Search results: ')
            for r in results:
                log.info(str(r))
            return results

        print '[' + str(datetime.now()) + '] Search nametrie: ' + search
        log.info('[' + str(datetime.now()) + '] Search nametrie: ' + search)

        d = self.session.wallet.get_nametrie()
        d.addCallback(lambda trie: [claim for claim in trie if claim['name'].startswith(search) and 'txid' in claim])
        d.addCallback(lambda claims: claims[:self.max_search_results])
        d.addCallback(resolve_claims)
        d.addCallback(_clean)
        d.addCallback(_parse)
        d.addCallback(_disp)

        return d

    def xmlrpc_delete_lbry_file(self, file_name):
        def _disp(file_name):
            print '[' + str(datetime.now()) + '] Deleted: ' + file_name
            return defer.succeed('Deleted: ' + file_name)

        lbry_files = [self._delete_lbry_file(f) for f in self.lbry_file_manager.lbry_files if file_name == f.file_name]
        d = defer.DeferredList(lbry_files)
        d.addCallback(lambda _: _disp(file_name))
        return d

    def xmlrpc_check(self, name):
        d = self._check_history(name)
        d.addCallback(lambda lbry_file: self._path_from_lbry_file(lbry_file) if lbry_file else 'Not found')
        d.addErrback(lambda err: str(err))

        return d

    def xmlrpc_publish(self, metadata):
        metadata = json.loads(metadata)

        required = ['name', 'file_path', 'bid']

        for r in required:
            if not r in metadata.keys():
                return defer.fail()

        # if not os.path.isfile(metadata['file_path']):
        #     return defer.fail()

        if not isinstance(metadata['bid'], float) and metadata['bid'] > 0.0:
            return defer.fail()

        name = metadata['name']
        file_path = metadata['file_path']
        bid = metadata['bid']

        if 'title' in metadata.keys():
            title = metadata['title']
        else:
            title = None

        if 'description' in metadata.keys():
            description = metadata['description']
        else:
            description = None

        if 'thumbnail' in metadata.keys():
            thumbnail = metadata['thumbnail']
        else:
            thumbnail = None

        if 'key_fee' in metadata.keys():
            if not float(metadata['key_fee']) == 0.0:
                if not 'key_fee_address' in metadata.keys():
                    return defer.fail()
            key_fee = metadata['key_fee']
        else:
            key_fee = 0.0

        if 'key_fee_address' in metadata.keys():
            key_fee_address = metadata['key_fee_address']
        else:
            key_fee_address = None

        if 'content_license' in metadata.keys():
            content_license = metadata['content_license']
        else:
            content_license = None

        log.info('[' + str(datetime.now()) + '] Publish: ', name, file_path, bid, title, description, thumbnail,
                 key_fee, key_fee_address, content_license)

        p = Publisher(self.session, self.lbry_file_manager, self.session.wallet)
        d = p.start(name, file_path, bid, title, description, thumbnail, key_fee, key_fee_address, content_license)

        return d

    def xmlrpc_abandon_name(self, txid):
        def _disp(txid, tx):
            print '[' + str(datetime.now()) + '] Spent coins from claim tx ' + txid + ' --> ' + tx
            return tx

        d = defer.Deferred()
        d.addCallback(lambda _: self.session.wallet.abandon_name(txid))
        d.addCallback(lambda tx: _disp(txid, tx))
        d.addErrback(lambda err: str(err.getTraceback()))
        d.callback(None)

        return d

    def xmlrpc_get_name_claims(self):
        def _clean(claims):
            for c in claims:
                for k in c.keys():
                    if isinstance(c[k], Decimal):
                        c[k] = float(c[k])
            return claims

        d = self.session.wallet.get_name_claims()
        d.addCallback(_clean)

        return d

    def xmlrpc_get_time_behind_blockchain(self):
        d = self.session.wallet.get_most_recent_blocktime()
        d.addCallback(get_time_behind_blockchain)

        return d

    def xmlrpc_get_new_address(self):
        def _disp(address):
            print "[" + str(datetime.now()) + "] Got new wallet address: " + address
            return address

        d = self.session.wallet.get_new_address()
        d.addCallback(_disp)
        return d

    # def xmlrpc_update_name(self, metadata):
    #     def _disp(x):
    #         print x
    #         return x
    #
    #     metadata = json.loads(metadata)
    #
    #     required = ['name', 'file_path', 'bid']
    #
    #     for r in required:
    #         if not r in metadata.keys():
    #             return defer.fail()
    #
    #     d = defer.Deferred()
    #     d.addCallback(lambda _: self.session.wallet.update_name(metadata))
    #     d.addCallback(_disp)
    #     d.callback(None)
    #
    #     return d

    def xmlrpc_toggle_fetcher_verbose(self):
        if self.fetcher.verbose:
            self.fetcher.verbose = False
        else:
            self.fetcher.verbose = True

        return self.fetcher.verbose

    def xmlrpc_check_for_new_version(self):
        def _check_for_updates(package):
            git_version = subprocess.check_output("git ls-remote " + package['git'] + " | grep HEAD | cut -f 1", shell=True)
            up_to_date = False
            if os.path.isfile(package['version_file']):
                f = open(package['version_file'], 'r')
                current_version = f.read()
                f.close()

                if git_version == current_version:
                    r = package['name'] + " is up to date"
                    up_to_date = True
                else:
                    r = package['name'] + " version is out of date"
            else:
                r = "Unknown version of " + package['name']

            return (up_to_date, r)

        package_infos = {
            "lbrynet": {"name": "LBRYnet",
                        "git": "https://github.com/lbryio/lbry.git",
                        "version_file": os.path.join(self.db_dir, ".lbrynet_version"),
                        "clone": ".lbrygit",
                        },
            "lbryum": {"name": "lbryum",
                       "git": "https://github.com/lbryio/lbryum.git",
                       "version_file": os.path.join(self.db_dir, ".lbryum_version"),
                       "clone": ".lbryumgit",
                       },
            "lbry": {"name": "LBRY",
                     "git": "https://github.com/jackrobison/lbrynet-app.git",
                     "version_file": os.path.join(self.db_dir, ".lbry_app_version"),
                     "clone": None,
                     },
        }

        return [_check_for_updates(package_infos[p]) for p in package_infos.keys()]

    def xmlrpc_start_status_bar_app(self):
        if sys.platform == 'darwin':
            if os.path.isdir("/Applications/LBRY.app"):
                # subprocess.Popen("screen -dmS lbry-status bash -c 'lbrynet-daemon-status --startdaemon=False'", shell=True)
                subprocess.Popen("screen -dmS lbry-status bash -c 'open /Applications/LBRY.app'")
                return "Started"
            else:
                return "Couldn't find LBRY.app, try running the installer"
        else:
            return "Status bar not implemented on non OS X"


def stop():
    daemon = xmlrpclib.ServerProxy("http://localhost:7080/")
    try:
        status = daemon.is_running()
    except:
        status = False

    if status:
        daemon.stop()
        print "LBRYnet daemon stopped"
    else:
        print "LBRYnet daemon wasn't running"


def main():
    parser = argparse.ArgumentParser(description="Launch lbrynet-daemon")
    parser.add_argument("--wallet",
                        help="lbrycrd or lbryum, default lbryum",
                        type=str,
                        default="lbryum")
    parser.add_argument("--update",
                        help="True or false, default true",
                        type=str,
                        default="True")

    args = parser.parse_args()

    try:
        daemon = xmlrpclib.ServerProxy("http://localhost:7080")
        daemon.stop()
    except:
        pass

    daemon = LBRYDaemon()
    daemon.setup(args.wallet, args.update)
    reactor.listenTCP(7080, server.Site(daemon), interface='localhost')
    reactor.run()


if __name__ == '__main__':
    main()<|MERGE_RESOLUTION|>--- conflicted
+++ resolved
@@ -152,14 +152,11 @@
         d.addCallback(lambda _: self._setup_lbry_file_opener())
         d.addCallback(lambda _: self._setup_query_handlers())
         d.addCallback(lambda _: self._setup_server())
-<<<<<<< HEAD
         # if sys.platform == "darwin":
         #     d.addCallback(lambda _: self._update())
         #     d.addCallback(lambda _: self.status_app.run())
-=======
         # d.addCallback(lambda _: self._update() if self.check_for_updates == "True" and sys.platform == "darwin"
         #                         else defer.succeed(None))
->>>>>>> 71c2cd50
         d.addCallback(lambda _: self._setup_fetcher())
         d.addCallback(lambda _: _disp_startup())
         d.callback(None)
